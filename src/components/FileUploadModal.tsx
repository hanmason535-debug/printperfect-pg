--- conflicted
+++ resolved
@@ -64,258 +64,117 @@
  * @see {@link https://www.emailjs.com/} EmailJS Documentation
  */
 
-import React, { useState, useCallback } from 'react';
+import React, { useState, useCallback } from 'react'
 import {
   Dialog,
   DialogContent,
   DialogHeader,
   DialogTitle,
   DialogFooter,
-  DialogClose,
-} from '@/components/ui/dialog';
-import { Button } from '@/components/ui/button';
-import { Input } from '@/components/ui/input';
-import { Label } from '@/components/ui/label';
-import { Progress } from '@/components/ui/progress';
-import { Upload, CheckCircle, AlertCircle, Loader2, FileIcon, X } from 'lucide-react';
-import { motion, AnimatePresence } from 'framer-motion';
-import { useDropzone, FileRejection } from 'react-dropzone';
-import emailjs from '@emailjs/browser';
-
-<<<<<<< HEAD
-const EMAILJS_SERVICE_ID = import.meta.env.VITE_EMAILJS_SERVICE_ID;
-const EMAILJS_TEMPLATE_ID = import.meta.env.VITE_EMAILJS_TEMPLATE_ID;
-const EMAILJS_PUBLIC_KEY = import.meta.env.VITE_EMAILJS_PUBLIC_KEY;
-
-type UploadStatus = 'pending' | 'uploading' | 'success' | 'error';
-=======
-/**
- * FileUploadModal Props
- *
- * @property isOpen - Whether the modal is visible
- * @property onClose - Callback fired when modal closes
- */
+} from '@/components/ui/dialog'
+import { Button } from '@/components/ui/button'
+import { Input } from '@/components/ui/input'
+import { Label } from '@/components/ui/label'
+import { Upload, CheckCircle, AlertCircle, Loader2, FileIcon, X } from 'lucide-react'
+import { motion, AnimatePresence } from 'framer-motion'
+import { useDropzone } from 'react-dropzone'
+import emailjs from '@emailjs/browser'
+
+type UploadStatus = 'pending' | 'uploading' | 'success' | 'error'
+
 interface FileUploadModalProps {
-  isOpen: boolean;
-  onClose: () => void;
-}
->>>>>>> 85ce64d4
-
-/**
- * UploadFile
- * 
- * Internal type for tracking uploaded files
- * @property file - The File object
- * @property preview - Object URL for preview (if applicable)
- */
+  isOpen: boolean
+  onClose: () => void
+}
+
 interface UploadFile {
-  id: string;
-  file: File;
-  status: UploadStatus;
-  progress: number;
-  error?: string;
-}
-
-<<<<<<< HEAD
-const FileUploadModal = ({ isOpen, onClose }: { isOpen: boolean; onClose: () => void }) => {
-=======
-// Securely read EmailJS credentials from environment variables
-const EMAILJS_SERVICE_ID = import.meta.env.VITE_EMAILJS_SERVICE_ID;
-const EMAILJS_TEMPLATE_ID = import.meta.env.VITE_EMAILJS_TEMPLATE_ID;
-const EMAILJS_PUBLIC_KEY = import.meta.env.VITE_EMAILJS_PUBLIC_KEY;
-
-/**
- * FileUploadModal
- *
- * Modal dialog for uploading design files with email notification.
- *
- * Features:
- * - Drag-and-drop file upload interface
- * - Accepts: PDF, JPEG, PNG files (max 15MB each, 5 files max)
- * - Optional phone number field
- * - Multi-step flow: upload → success/failure
- * - Email notification via EmailJS on submission
- * - File list with removal capability
- * - Animated transitions between steps
- * - Error handling with user feedback
- *
- * State:
- * - `step`: current modal step ('upload', 'success', 'failure')
- * - `files`: array of uploaded files with preview URLs
- * - `phoneNumber`: optional contact number
- * - `loading`: tracks email submission state
- * - `error`: error message string
- */
+  id: string
+  file: File
+  status: UploadStatus
+  progress: number
+  error?: string
+}
+
+const EMAILJS_SERVICE_ID = import.meta.env.VITE_EMAILJS_SERVICE_ID
+const EMAILJS_TEMPLATE_ID = import.meta.env.VITE_EMAILJS_TEMPLATE_ID
+const EMAILJS_PUBLIC_KEY = import.meta.env.VITE_EMAILJS_PUBLIC_KEY
+
 const FileUploadModal = ({ isOpen, onClose }: FileUploadModalProps) => {
-  const [step, setStep] = useState<'upload' | 'success' | 'failure'>('upload');
->>>>>>> 85ce64d4
-  const [files, setFiles] = useState<UploadFile[]>([]);
-  const [phoneNumber, setPhoneNumber] = useState('');
-  const [isSubmitting, setIsSubmitting] = useState(false);
-  const [globalError, setGlobalError] = useState('');
-
-<<<<<<< HEAD
-  const onDrop = useCallback((acceptedFiles: File[], rejectedFiles: FileRejection[]) => {
-    setGlobalError('');
+  const [files, setFiles] = useState<UploadFile[]>([])
+  const [phoneNumber, setPhoneNumber] = useState('')
+  const [isSubmitting, setIsSubmitting] = useState(false)
+  const [globalError, setGlobalError] = useState('')
+
+  const onDrop = useCallback((acceptedFiles: File[]) => {
+    setGlobalError('')
     const newFiles: UploadFile[] = acceptedFiles.map((file) => ({
       id: `${file.name}-${file.size}-${Date.now()}`,
       file,
       status: 'pending',
       progress: 0,
-    }));
-    setFiles((prev) => [...prev, ...newFiles].slice(0, 5)); // Limit to 5 files
-
-    if (rejectedFiles.length > 0) {
-      const firstRejection = rejectedFiles[0];
-      const message =
-        firstRejection.errors[0]?.code === 'file-too-large'
-          ? 'File is larger than 15MB'
-          : firstRejection.errors[0]?.message;
-      setGlobalError(message || 'Some files were rejected.');
-    }
-  }, []);
-=======
-  // Allowed file types configuration for react-dropzone
-  const allowedTypes = { 'application/pdf': ['.pdf'], 'image/jpeg': ['.jpg', '.jpeg'], 'image/png': ['.png'] };
->>>>>>> 85ce64d4
+    }))
+    setFiles((prev) => [...prev, ...newFiles].slice(0, 5)) // limit to 5 files
+  }, [])
 
   const { getRootProps, getInputProps, isDragActive } = useDropzone({
     accept: { 'application/pdf': ['.pdf'], 'image/jpeg': [], 'image/png': [] },
-    maxSize: 15 * 1024 * 1024, // 15MB
+    maxSize: 15 * 1024 * 1024,
     maxFiles: 5,
-<<<<<<< HEAD
-    onDrop,
-  });
-
-  const removeFile = (id: string) => setFiles((prev) => prev.filter((f) => f.id !== id));
-
-  const handleSend = async () => {
-=======
-    maxSize: 15 * 1024 * 1024, // 15MB
     onDrop: (acceptedFiles, rejectedFiles) => {
       if (rejectedFiles.length > 0) {
-        setError(rejectedFiles[0].errors[0]?.message || 'File not allowed');
-        return;
+        const msg = rejectedFiles[0].errors[0]?.message || 'Some files were rejected'
+        setGlobalError(msg)
+        return
       }
-      // Create preview URLs for each accepted file
-      const newFiles = acceptedFiles.map(file => ({ file, preview: URL.createObjectURL(file) }));
-      setFiles(prev => [...prev, ...newFiles]);
-      setError('');
+      onDrop(acceptedFiles as File[])
     },
-  });
-
-  /**
-   * removeFile
-   *
-   * Removes a file from the upload list by index.
-   *
-   * @param index - Index of file to remove
-   */
-  const removeFile = (index: number) => setFiles(prev => prev.filter((_, i) => i !== index));
-
-  /**
-   * handleSendNotification
-   *
-   * Validates form, compiles file list, and sends email notification via EmailJS.
-   * Transitions to success/failure step based on result.
-   */
-  const handleSendNotification = async () => {
->>>>>>> 85ce64d4
+  })
+
+  const removeFile = (id: string) => setFiles((prev) => prev.filter((f) => f.id !== id))
+
+  const handleSend = async () => {
     if (files.length === 0) {
-      setGlobalError('Please upload at least one file.');
-      return;
+      setGlobalError('Please upload at least one file.')
+      return
     }
 
-    setIsSubmitting(true);
-    setGlobalError('');
-
-    const fileList = files
-      .map((f) => `${f.file.name} (${(f.file.size / 1024 / 1024).toFixed(2)} MB)`)
-      .join('\n');
-    const templateParams = {
-      phoneNumber: phoneNumber || 'Not provided',
-      fileList,
-    };
-
-    // Simulate progress for the notification
-    setFiles((prev) => prev.map((f) => ({ ...f, status: 'uploading', progress: 50 })));
+    setIsSubmitting(true)
+    setGlobalError('')
+
+    const fileList = files.map((f) => `${f.file.name} (${(f.file.size / 1024 / 1024).toFixed(2)} MB)`).join('\n')
+    const templateParams = { phoneNumber: phoneNumber || 'Not provided', fileList }
+
+    // mark uploading
+    setFiles((prev) => prev.map((f) => ({ ...f, status: 'uploading', progress: 50 })))
 
     try {
-<<<<<<< HEAD
-      await emailjs.send(
-        EMAILJS_SERVICE_ID,
-        EMAILJS_TEMPLATE_ID,
-        templateParams,
-        EMAILJS_PUBLIC_KEY
-      );
-      setFiles((prev) => prev.map((f) => ({ ...f, status: 'success', progress: 100 })));
+      await emailjs.send(EMAILJS_SERVICE_ID, EMAILJS_TEMPLATE_ID, templateParams, EMAILJS_PUBLIC_KEY)
+      setFiles((prev) => prev.map((f) => ({ ...f, status: 'success', progress: 100 })))
     } catch (error) {
-      setFiles((prev) =>
-        prev.map((f) => ({ ...f, status: 'error', error: 'Notification failed' }))
-      );
-      setGlobalError('Failed to send notification. Please try again.');
-=======
-      // Format file list for email body
-      const fileList = files
-        .map(f => `${f.file.name} (${(f.file.size / 1024 / 1024).toFixed(1)} MB)`) 
-        .join('\n');
-      const templateParams = { phoneNumber: phoneNumber || 'Not provided', fileList };
-      await emailjs.send(EMAILJS_SERVICE_ID, EMAILJS_TEMPLATE_ID, templateParams, EMAILJS_PUBLIC_KEY);
-      setStep('success');
-    } catch (emailError) {
-      setError('Could not send notification.');
-      setStep('failure');
->>>>>>> 85ce64d4
+      setFiles((prev) => prev.map((f) => ({ ...f, status: 'error', error: 'Notification failed' })))
+      setGlobalError('Failed to send notification. Please try again.')
     } finally {
-      setIsSubmitting(false);
+      setIsSubmitting(false)
     }
-  };
-
-<<<<<<< HEAD
+  }
+
   const resetAndClose = () => {
-=======
-  /**
-   * resetModal
-   *
-   * Resets all modal state and closes the dialog.
-   */
-  const resetModal = () => {
-    setStep('upload');
->>>>>>> 85ce64d4
-    setFiles([]);
-    setPhoneNumber('');
-    setIsSubmitting(false);
-    setGlobalError('');
-    onClose();
-  };
-
-<<<<<<< HEAD
-  const allSuccess = files.length > 0 && files.every((f) => f.status === 'success');
-=======
-  /**
-   * getFileIcon
-   *
-   * Returns a display label for file type (PDF or IMG).
-   *
-   * @param file - File object
-   * @returns File type label
-   */
-  const getFileIcon = (file: File) => (file.type.includes('pdf') ? 'PDF' : 'IMG');
->>>>>>> 85ce64d4
+    setFiles([])
+    setPhoneNumber('')
+    setIsSubmitting(false)
+    setGlobalError('')
+    onClose()
+  }
+
+  const allSuccess = files.length > 0 && files.every((f) => f.status === 'success')
 
   return (
-    <Dialog
-      open={isOpen}
-      onOpenChange={(open) => {
-        if (!open) resetAndClose();
-      }}
-    >
+    <Dialog open={isOpen} onOpenChange={(open) => !open && resetAndClose()}>
       <DialogContent className="sm:max-w-lg" data-testid="upload-modal">
         <DialogHeader>
-          <DialogTitle className="text-2xl font-heading font-bold text-center">
-            {allSuccess ? 'Files Sent' : 'Upload Your Files'}
-          </DialogTitle>
+          <DialogTitle className="text-2xl font-heading font-bold text-center">{allSuccess ? 'Files Sent' : 'Upload Your Files'}</DialogTitle>
         </DialogHeader>
+
         <AnimatePresence mode="wait">
           {!allSuccess ? (
             <motion.div key="upload-view" className="space-y-4">
@@ -323,26 +182,17 @@
                 {...getRootProps()}
                 data-testid="upload-dropzone"
                 className={`border-2 border-dashed rounded-xl p-6 text-center cursor-pointer transition-colors ${
-                  isDragActive
-                    ? 'border-primary bg-primary/5'
-                    : 'border-border hover:border-primary/50'
+                  isDragActive ? 'border-primary bg-primary/5' : 'border-border hover:border-primary/50'
                 }`}
               >
                 <input {...getInputProps()} />
                 <Upload className="w-10 h-10 mx-auto mb-3 text-muted-foreground" />
-                <p className="font-semibold">
-                  {isDragActive ? 'Drop files here' : 'Drag & drop or click to browse'}
-                </p>
+                <p className="font-semibold">{isDragActive ? 'Drop files here' : 'Drag & drop or click to browse'}</p>
                 <p className="text-sm text-muted-foreground">Max 5 files, 15MB each</p>
               </div>
 
               {globalError && (
-                <p
-                  data-testid="upload-error"
-                  className="text-destructive text-sm font-medium text-center"
-                >
-                  {globalError}
-                </p>
+                <p data-testid="upload-error" className="text-destructive text-sm font-medium text-center">{globalError}</p>
               )}
 
               {files.length > 0 && (
@@ -354,44 +204,26 @@
               )}
 
               <div className="space-y-2">
-                <Label htmlFor="phone" className="font-semibold">
-                  Phone Number (Optional)
-                </Label>
-                <Input
-                  id="phone"
-                  type="tel"
-                  placeholder="For faster communication"
-                  value={phoneNumber}
-                  onChange={(e) => setPhoneNumber(e.target.value.replace(/\D/g, '').slice(0, 15))}
-                />
+                <Label htmlFor="phone" className="font-semibold">Phone Number (Optional)</Label>
+                <Input id="phone" type="tel" placeholder="For faster communication" value={phoneNumber} onChange={(e) => setPhoneNumber(e.target.value.replace(/\D/g, '').slice(0, 15))} />
               </div>
             </motion.div>
           ) : (
             <motion.div key="success-view" className="text-center space-y-4 py-8">
               <CheckCircle className="w-16 h-16 mx-auto text-green-500" />
               <h3 className="text-xl font-bold">Notification Sent!</h3>
-              <p className="text-muted-foreground">
-                We have received your file list and will contact you shortly.
-              </p>
+              <p className="text-muted-foreground">We have received your file list and will contact you shortly.</p>
             </motion.div>
           )}
         </AnimatePresence>
+
         <DialogFooter className="mt-4">
           {allSuccess ? (
-            <Button onClick={resetAndClose} className="w-full" variant="cyan">
-              Done
-            </Button>
+            <Button onClick={resetAndClose} className="w-full" variant="cyan">Done</Button>
           ) : (
             <>
-              <Button variant="outline" onClick={resetAndClose} disabled={isSubmitting}>
-                Cancel
-              </Button>
-              <Button
-                variant="cyan"
-                onClick={handleSend}
-                disabled={isSubmitting || files.length === 0}
-                className="w-full sm:w-auto"
-              >
+              <Button variant="outline" onClick={resetAndClose} disabled={isSubmitting}>Cancel</Button>
+              <Button variant="cyan" onClick={handleSend} disabled={isSubmitting || files.length === 0} className="w-full sm:w-auto">
                 {isSubmitting ? (
                   <>
                     <Loader2 className="mr-2 h-4 w-4 animate-spin" /> Sending...
@@ -405,8 +237,8 @@
         </DialogFooter>
       </DialogContent>
     </Dialog>
-  );
-};
+  )
+}
 
 const FileProgressItem = ({ file, onRemove }: { file: UploadFile; onRemove: () => void }) => {
   return (
@@ -416,27 +248,21 @@
         <div className="flex-1 min-w-0">
           <p className="text-sm font-medium truncate">{file.file.name}</p>
           <div className="flex items-center gap-2">
-            <p className="text-xs text-muted-foreground">
-              {(file.file.size / 1024 / 1024).toFixed(2)} MB
-            </p>
-            {file.status === 'error' && (
-              <p className="text-xs text-destructive font-semibold">{file.error}</p>
-            )}
+            <p className="text-xs text-muted-foreground">{(file.file.size / 1024 / 1024).toFixed(2)} MB</p>
+            {file.status === 'error' && <p className="text-xs text-destructive font-semibold">{file.error}</p>}
           </div>
         </div>
       </div>
       <div className="flex items-center gap-2">
         {file.status === 'pending' && (
-          <button onClick={onRemove}>
-            <X className="h-5 w-5 text-muted-foreground hover:text-foreground" />
-          </button>
+          <button onClick={onRemove}><X className="h-5 w-5 text-muted-foreground hover:text-foreground" /></button>
         )}
         {file.status === 'uploading' && <Loader2 className="h-5 w-5 animate-spin text-primary" />}
         {file.status === 'success' && <CheckCircle className="h-5 w-5 text-green-500" />}
         {file.status === 'error' && <AlertCircle className="h-5 w-5 text-destructive" />}
       </div>
     </div>
-  );
-};
-
-export default FileUploadModal;+  )
+}
+
+export default FileUploadModal