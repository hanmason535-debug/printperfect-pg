/**
<<<<<<< HEAD
 * ═══════════════════════════════════════════════════════════════════════════
 * Sanity CMS GROQ Queries - Content Fetching
 * ═══════════════════════════════════════════════════════════════════════════
 *
 * @fileoverview GROQ query definitions for fetching content from Sanity CMS.
 * These queries define what data to fetch and how to structure it.
 *
 * @description
 * This file contains GROQ (Graph-Relational Object Queries) for Sanity CMS:
 *
 * **GROQ Syntax Overview**:
 * - `*[_type=="service"]`: Filter documents by type
 * - `|order(priority asc)`: Sort by priority field ascending
 * - `{_id, title, ...}`: Project specific fields (select columns)
 *
 * **Query Optimization**:
 * - Only fetch needed fields (not entire documents)
 * - Server-side sorting (order by priority)
 * - Cached by Sanity CDN for performance
 * - No pagination (datasets are small ~25-50 items)
 *
 * **Field Explanations**:
 * - `_id`: Unique document identifier
 * - `title`: Display name
 * - `description`: Optional text content
 * - `image`: Sanity image reference
 * - `priority`: Sort order (lower = higher priority)
 * - `category`: Filter/grouping field
 * - `link`: Optional external URL
 * - `hoverId`: Optional ID for hover interactions
 * - `filters`/`categorySlugs`: Array fields for filtering
 *
 * @module cms/queries
 * @see {@link https://www.sanity.io/docs/groq} GROQ Language Reference
 * @see {@link https://www.sanity.io/docs/query-cheat-sheet} Query Cheat Sheet
 */

/**
 * Fetch all printing services sorted by priority
 *
 * @constant {string} Q_SERVICES
 *
 * @description
 * GROQ query to fetch all service documents from Sanity CMS.
 *
 * **Query Breakdown**:
 * - `*[_type=="service"]`: Select all documents of type "service"
 * - `|order(priority asc)`: Sort by priority field (ascending, 1-100)
 * - `{...}`: Project (select) specific fields
 *
 * **Returned Fields**:
 * - `_id`: Unique identifier (e.g., "service-123")
 * - `title`: Service name (e.g., "Banner Printing")
 * - `description`: Service description text
 * - `image`: Sanity image reference object
 * - `priority`: Sort order number (1 = highest priority)
 * - `filters`: Array of filter tags (optional)
 * - `hoverId`: ID for hover state tracking (optional)
 *
 * **Usage**:
 * ```typescript
 * import { sanity } from '@/lib/sanity'
 * import { Q_SERVICES } from '@/cms/queries'
 *
 * const services = await sanity.fetch<Service[]>(Q_SERVICES)
 * ```
 *
 * **Expected Result**:
 * ```json
 * [
 *   {
 *     "_id": "service-banner",
 *     "title": "Banner Printing",
 *     "description": "High-quality vinyl banners...",
 *     "image": { "asset": { "_ref": "image-abc123-..." } },
 *     "priority": 1
 *   },
 *   ...
 * ]
 * ```
=======
 * Sanity GROQ Queries
 *
 * GROQ (Graph-Relational Object Queries) queries for fetching data from Sanity CMS.
 * These queries are used by the useServices() and usePortfolio() hooks.
 */

/**
 * Q_SERVICES
 *
 * Fetches all services ordered by priority (ascending).
 * 
 * Fields returned:
 * - _id: Unique identifier
 * - title: Service name
 * - description: Service description
 * - image: Service image reference (Sanity image)
 * - priority: Sort order (lower = first)
 * - filters: Category filters (array)
 * - hoverId: Hover state identifier
>>>>>>> 85ce64d4
 */
export const Q_SERVICES = `*[_type=="service"]|order(priority asc){
  _id, title, description, image, priority, filters, hoverId
}`;

/**
<<<<<<< HEAD
 * Fetch all portfolio items sorted by priority
 *
 * @constant {string} Q_PORTFOLIO
 *
 * @description
 * GROQ query to fetch all portfolio items from Sanity CMS.
 *
 * **Query Breakdown**:
 * - `*[_type=="portfolioItem"]`: Select all portfolio documents
 * - `|order(priority asc)`: Sort by priority (ascending)
 * - `{...}`: Project specific fields
 *
 * **Returned Fields**:
 * - `_id`: Unique identifier (e.g., "portfolio-abc123")
 * - `title`: Item title (e.g., "Wedding Banner Set")
 * - `description`: Optional description text
 * - `image`: Sanity image reference (main portfolio image)
 * - `link`: Optional external URL (e.g., client website)
 * - `category`: Category name (e.g., "Banners", "Business Cards")
 * - `priority`: Sort order number (1 = featured/first)
 * - `categorySlugs`: Array of category slugs for filtering
 * - `hoverId`: ID for hover state tracking (optional)
 *
 * **Usage**:
 * ```typescript
 * import { sanity } from '@/lib/sanity'
 * import { Q_PORTFOLIO } from '@/cms/queries'
 *
 * const items = await sanity.fetch<PortfolioItem[]>(Q_PORTFOLIO)
 * ```
 *
 * **Expected Result**:
 * ```json
 * [
 *   {
 *     "_id": "portfolio-001",
 *     "title": "Corporate Banners",
 *     "description": "Large format banners for XYZ Corp",
 *     "image": { "asset": { "_ref": "image-xyz789-..." } },
 *     "category": "Banners",
 *     "priority": 1
 *   },
 *   ...
 * ]
 * ```
 *
 * **Filtering by Category**:
 * To filter by category in your component, use:
 * ```typescript
 * const banners = items.filter(item => item.category === 'Banners')
 * ```
=======
 * Q_PORTFOLIO
 *
 * Fetches all portfolio items ordered by priority (ascending).
 *
 * Fields returned:
 * - _id: Unique identifier
 * - title: Portfolio item title
 * - description: Project description
 * - image: Portfolio image reference (Sanity image)
 * - link: External project link (optional)
 * - category: Category name (e.g., "Branding", "Print")
 * - priority: Sort order (lower = first)
 * - categorySlugs: URL-friendly category slugs (array)
 * - hoverId: Hover state identifier
>>>>>>> 85ce64d4
 */
export const Q_PORTFOLIO = `*[_type=="portfolioItem"]|order(priority asc){
  _id, title, description, image, link, category, priority, categorySlugs, hoverId
}`;
<<<<<<< HEAD

// ─── Advanced Queries ─────────────────────────────────────────────────────

/**
 * Fetch single service by slug
 *
 * @constant {string} Q_SERVICE_BY_SLUG
 *
 * @example
 * ```typescript
 * const service = await sanity.fetch(Q_SERVICE_BY_SLUG, { slug: 'banner-printing' })
 * ```
 */
export const Q_SERVICE_BY_SLUG = `*[_type=="service" && slug.current==$slug][0]{
  _id, title, slug, description, image, priority, filters, hoverId, seo
}`;

/**
 * Fetch single portfolio item by slug
 *
 * @constant {string} Q_PORTFOLIO_BY_SLUG
 *
 * @example
 * ```typescript
 * const item = await sanity.fetch(Q_PORTFOLIO_BY_SLUG, { slug: 'wedding-banners' })
 * ```
 */
export const Q_PORTFOLIO_BY_SLUG = `*[_type=="portfolioItem" && slug.current==$slug][0]{
  _id, title, slug, description, image, link, category, priority, categorySlugs, hoverId, seo
}`;

/**
 * Fetch portfolio items by category
 *
 * @constant {string} Q_PORTFOLIO_BY_CATEGORY
 *
 * @example
 * ```typescript
 * const banners = await sanity.fetch(Q_PORTFOLIO_BY_CATEGORY, { category: 'Banners' })
 * ```
 */
export const Q_PORTFOLIO_BY_CATEGORY = `*[_type=="portfolioItem" && category==$category]|order(priority asc){
  _id, title, slug, description, image, link, category, priority, categorySlugs, hoverId
}`;

/**
 * Search across services and portfolio items
 *
 * @constant {string} Q_SEARCH
 *
 * @description
 * Performs full-text search across titles and descriptions
 *
 * @example
 * ```typescript
 * const results = await sanity.fetch(Q_SEARCH, { searchTerm: 'banner*' })
 * ```
 */
export const Q_SEARCH = `*[_type in ["service", "portfolioItem"] && 
  (title match $searchTerm || description match $searchTerm)]|order(priority asc){
  _id, _type, title, slug, description, image, priority
}`;

/**
 * Fetch all unique portfolio categories
 *
 * @constant {string} Q_PORTFOLIO_CATEGORIES
 *
 * @example
 * ```typescript
 * const categories = await sanity.fetch<string[]>(Q_PORTFOLIO_CATEGORIES)
 * // ['Banners', 'Business Cards', 'Flyers', ...]
 * ```
 */
export const Q_PORTFOLIO_CATEGORIES = `array::unique(*[_type=="portfolioItem"].category)`;

/**
 * Fetch featured/priority items (priority <= 3)
 *
 * @constant {string} Q_FEATURED_PORTFOLIO
 *
 * @example
 * ```typescript
 * const featured = await sanity.fetch(Q_FEATURED_PORTFOLIO)
 * ```
 */
export const Q_FEATURED_PORTFOLIO = `*[_type=="portfolioItem" && priority <= 3]|order(priority asc){
  _id, title, slug, description, image, link, category, priority
}`;
=======
>>>>>>> 85ce64d4
<|MERGE_RESOLUTION|>--- conflicted
+++ resolved
@@ -1,273 +1,19 @@
 /**
-<<<<<<< HEAD
- * ═══════════════════════════════════════════════════════════════════════════
- * Sanity CMS GROQ Queries - Content Fetching
- * ═══════════════════════════════════════════════════════════════════════════
+ * Sanity GROQ Queries
  *
- * @fileoverview GROQ query definitions for fetching content from Sanity CMS.
- * These queries define what data to fetch and how to structure it.
- *
- * @description
- * This file contains GROQ (Graph-Relational Object Queries) for Sanity CMS:
- *
- * **GROQ Syntax Overview**:
- * - `*[_type=="service"]`: Filter documents by type
- * - `|order(priority asc)`: Sort by priority field ascending
- * - `{_id, title, ...}`: Project specific fields (select columns)
- *
- * **Query Optimization**:
- * - Only fetch needed fields (not entire documents)
- * - Server-side sorting (order by priority)
- * - Cached by Sanity CDN for performance
- * - No pagination (datasets are small ~25-50 items)
- *
- * **Field Explanations**:
- * - `_id`: Unique document identifier
- * - `title`: Display name
- * - `description`: Optional text content
- * - `image`: Sanity image reference
- * - `priority`: Sort order (lower = higher priority)
- * - `category`: Filter/grouping field
- * - `link`: Optional external URL
- * - `hoverId`: Optional ID for hover interactions
- * - `filters`/`categorySlugs`: Array fields for filtering
- *
- * @module cms/queries
- * @see {@link https://www.sanity.io/docs/groq} GROQ Language Reference
- * @see {@link https://www.sanity.io/docs/query-cheat-sheet} Query Cheat Sheet
+ * GROQ queries for fetching data from Sanity CMS. These are used by
+ * `useServices()` and `usePortfolio()` hooks across the app.
  */
 
-/**
- * Fetch all printing services sorted by priority
- *
- * @constant {string} Q_SERVICES
- *
- * @description
- * GROQ query to fetch all service documents from Sanity CMS.
- *
- * **Query Breakdown**:
- * - `*[_type=="service"]`: Select all documents of type "service"
- * - `|order(priority asc)`: Sort by priority field (ascending, 1-100)
- * - `{...}`: Project (select) specific fields
- *
- * **Returned Fields**:
- * - `_id`: Unique identifier (e.g., "service-123")
- * - `title`: Service name (e.g., "Banner Printing")
- * - `description`: Service description text
- * - `image`: Sanity image reference object
- * - `priority`: Sort order number (1 = highest priority)
- * - `filters`: Array of filter tags (optional)
- * - `hoverId`: ID for hover state tracking (optional)
- *
- * **Usage**:
- * ```typescript
- * import { sanity } from '@/lib/sanity'
- * import { Q_SERVICES } from '@/cms/queries'
- *
- * const services = await sanity.fetch<Service[]>(Q_SERVICES)
- * ```
- *
- * **Expected Result**:
- * ```json
- * [
- *   {
- *     "_id": "service-banner",
- *     "title": "Banner Printing",
- *     "description": "High-quality vinyl banners...",
- *     "image": { "asset": { "_ref": "image-abc123-..." } },
- *     "priority": 1
- *   },
- *   ...
- * ]
- * ```
-=======
- * Sanity GROQ Queries
- *
- * GROQ (Graph-Relational Object Queries) queries for fetching data from Sanity CMS.
- * These queries are used by the useServices() and usePortfolio() hooks.
- */
+export const Q_SERVICES = `*[_type=="service"]|order(priority asc){_id, title, description, image, priority, filters, hoverId}`;
 
-/**
- * Q_SERVICES
- *
- * Fetches all services ordered by priority (ascending).
- * 
- * Fields returned:
- * - _id: Unique identifier
- * - title: Service name
- * - description: Service description
- * - image: Service image reference (Sanity image)
- * - priority: Sort order (lower = first)
- * - filters: Category filters (array)
- * - hoverId: Hover state identifier
->>>>>>> 85ce64d4
- */
-export const Q_SERVICES = `*[_type=="service"]|order(priority asc){
-  _id, title, description, image, priority, filters, hoverId
-}`;
+export const Q_PORTFOLIO = `*[_type=="portfolioItem"]|order(priority asc){_id, title, description, image, link, category, priority, categorySlugs, hoverId}`;
 
-/**
-<<<<<<< HEAD
- * Fetch all portfolio items sorted by priority
- *
- * @constant {string} Q_PORTFOLIO
- *
- * @description
- * GROQ query to fetch all portfolio items from Sanity CMS.
- *
- * **Query Breakdown**:
- * - `*[_type=="portfolioItem"]`: Select all portfolio documents
- * - `|order(priority asc)`: Sort by priority (ascending)
- * - `{...}`: Project specific fields
- *
- * **Returned Fields**:
- * - `_id`: Unique identifier (e.g., "portfolio-abc123")
- * - `title`: Item title (e.g., "Wedding Banner Set")
- * - `description`: Optional description text
- * - `image`: Sanity image reference (main portfolio image)
- * - `link`: Optional external URL (e.g., client website)
- * - `category`: Category name (e.g., "Banners", "Business Cards")
- * - `priority`: Sort order number (1 = featured/first)
- * - `categorySlugs`: Array of category slugs for filtering
- * - `hoverId`: ID for hover state tracking (optional)
- *
- * **Usage**:
- * ```typescript
- * import { sanity } from '@/lib/sanity'
- * import { Q_PORTFOLIO } from '@/cms/queries'
- *
- * const items = await sanity.fetch<PortfolioItem[]>(Q_PORTFOLIO)
- * ```
- *
- * **Expected Result**:
- * ```json
- * [
- *   {
- *     "_id": "portfolio-001",
- *     "title": "Corporate Banners",
- *     "description": "Large format banners for XYZ Corp",
- *     "image": { "asset": { "_ref": "image-xyz789-..." } },
- *     "category": "Banners",
- *     "priority": 1
- *   },
- *   ...
- * ]
- * ```
- *
- * **Filtering by Category**:
- * To filter by category in your component, use:
- * ```typescript
- * const banners = items.filter(item => item.category === 'Banners')
- * ```
-=======
- * Q_PORTFOLIO
- *
- * Fetches all portfolio items ordered by priority (ascending).
- *
- * Fields returned:
- * - _id: Unique identifier
- * - title: Portfolio item title
- * - description: Project description
- * - image: Portfolio image reference (Sanity image)
- * - link: External project link (optional)
- * - category: Category name (e.g., "Branding", "Print")
- * - priority: Sort order (lower = first)
- * - categorySlugs: URL-friendly category slugs (array)
- * - hoverId: Hover state identifier
->>>>>>> 85ce64d4
- */
-export const Q_PORTFOLIO = `*[_type=="portfolioItem"]|order(priority asc){
-  _id, title, description, image, link, category, priority, categorySlugs, hoverId
-}`;
-<<<<<<< HEAD
+export const Q_SERVICE_BY_SLUG = `*[_type=="service" && slug.current==$slug][0]{_id, title, slug, description, image, priority, filters, hoverId, seo}`;
+export const Q_PORTFOLIO_BY_SLUG = `*[_type=="portfolioItem" && slug.current==$slug][0]{_id, title, slug, description, image, link, category, priority, categorySlugs, hoverId, seo}`;
+export const Q_PORTFOLIO_BY_CATEGORY = `*[_type=="portfolioItem" && category==$category]|order(priority asc){_id, title, slug, description, image, link, category, priority, categorySlugs, hoverId}`;
 
-// ─── Advanced Queries ─────────────────────────────────────────────────────
+export const Q_SEARCH = `*[_type in ["service", "portfolioItem"] && (title match $searchTerm || description match $searchTerm)]|order(priority asc){_id, _type, title, slug, description, image, priority}`;
 
-/**
- * Fetch single service by slug
- *
- * @constant {string} Q_SERVICE_BY_SLUG
- *
- * @example
- * ```typescript
- * const service = await sanity.fetch(Q_SERVICE_BY_SLUG, { slug: 'banner-printing' })
- * ```
- */
-export const Q_SERVICE_BY_SLUG = `*[_type=="service" && slug.current==$slug][0]{
-  _id, title, slug, description, image, priority, filters, hoverId, seo
-}`;
-
-/**
- * Fetch single portfolio item by slug
- *
- * @constant {string} Q_PORTFOLIO_BY_SLUG
- *
- * @example
- * ```typescript
- * const item = await sanity.fetch(Q_PORTFOLIO_BY_SLUG, { slug: 'wedding-banners' })
- * ```
- */
-export const Q_PORTFOLIO_BY_SLUG = `*[_type=="portfolioItem" && slug.current==$slug][0]{
-  _id, title, slug, description, image, link, category, priority, categorySlugs, hoverId, seo
-}`;
-
-/**
- * Fetch portfolio items by category
- *
- * @constant {string} Q_PORTFOLIO_BY_CATEGORY
- *
- * @example
- * ```typescript
- * const banners = await sanity.fetch(Q_PORTFOLIO_BY_CATEGORY, { category: 'Banners' })
- * ```
- */
-export const Q_PORTFOLIO_BY_CATEGORY = `*[_type=="portfolioItem" && category==$category]|order(priority asc){
-  _id, title, slug, description, image, link, category, priority, categorySlugs, hoverId
-}`;
-
-/**
- * Search across services and portfolio items
- *
- * @constant {string} Q_SEARCH
- *
- * @description
- * Performs full-text search across titles and descriptions
- *
- * @example
- * ```typescript
- * const results = await sanity.fetch(Q_SEARCH, { searchTerm: 'banner*' })
- * ```
- */
-export const Q_SEARCH = `*[_type in ["service", "portfolioItem"] && 
-  (title match $searchTerm || description match $searchTerm)]|order(priority asc){
-  _id, _type, title, slug, description, image, priority
-}`;
-
-/**
- * Fetch all unique portfolio categories
- *
- * @constant {string} Q_PORTFOLIO_CATEGORIES
- *
- * @example
- * ```typescript
- * const categories = await sanity.fetch<string[]>(Q_PORTFOLIO_CATEGORIES)
- * // ['Banners', 'Business Cards', 'Flyers', ...]
- * ```
- */
 export const Q_PORTFOLIO_CATEGORIES = `array::unique(*[_type=="portfolioItem"].category)`;
-
-/**
- * Fetch featured/priority items (priority <= 3)
- *
- * @constant {string} Q_FEATURED_PORTFOLIO
- *
- * @example
- * ```typescript
- * const featured = await sanity.fetch(Q_FEATURED_PORTFOLIO)
- * ```
- */
-export const Q_FEATURED_PORTFOLIO = `*[_type=="portfolioItem" && priority <= 3]|order(priority asc){
-  _id, title, slug, description, image, link, category, priority
-}`;
-=======
->>>>>>> 85ce64d4
+export const Q_FEATURED_PORTFOLIO = `*[_type=="portfolioItem" && priority <= 3]|order(priority asc){_id, title, slug, description, image, link, category, priority}`;