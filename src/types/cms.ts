/**
<<<<<<< HEAD
 * ═══════════════════════════════════════════════════════════════════════════
 * CMS Type Definitions - Sanity Content Types
 * ═══════════════════════════════════════════════════════════════════════════
 *
 * @fileoverview TypeScript type definitions for content fetched from Sanity CMS.
 * Provides type safety and IntelliSense for portfolio items, services, and utilities.
 *
 * @description
 * This file defines the shape of data from Sanity CMS:
 *
 * **Content Types**:
 * - `SanityImage`: Image reference structure
 * - `Service`: Printing service schema
 * - `PortfolioItem`: Portfolio work sample schema
 *
 * **Utility Types**:
 * - `ImageUrl`: String alias for image URLs
 * - `ApiResponse<T>`: Generic API response wrapper
 * - `BaseComponentProps`: Common component props
 * - `UseDataResult<T>`: Hook return type for data fetching
 *
 * **Type Safety Benefits**:
 * - IntelliSense autocomplete for CMS fields
 * - Compile-time error checking
 * - Prevents typos in field names
 * - Documents expected data structure
 * - Refactoring support (rename fields safely)
 *
 * **Sanity Integration**:
 * - Matches schema defined in sanity.config.ts
 * - Used with GROQ queries from cms/queries.ts
 * - Compatible with Sanity image URL builder
 *
 * @module types/cms
 * @see {@link SanityImage} for image reference structure
 * @see {@link Service} for service content type
 * @see {@link PortfolioItem} for portfolio content type
 */

/**
 * Sanity image reference type
 *
 * @typedef {Object} SanityImage
 * @property {Object} asset - Image asset reference
 * @property {string} asset._ref - Asset ID (e.g., "image-abc123-1920x1080-jpg")
 * @property {"reference"} asset._type - Always "reference" for asset links
 * @property {"image"} _type - Always "image" for image fields
 *
 * @description
 * Represents an image stored in Sanity CMS.
 *
 * **Structure**:
 * - Nested object with asset reference
 * - `_ref` contains unique asset ID
 * - Used with `urlFor()` to generate image URLs
 *
 * @example
 * // Example Sanity image object
 * const image: SanityImage = {
 *   asset: {
 *     _ref: "image-abc123def456-1920x1080-jpg",
 *     _type: "reference"
 *   },
 *   _type: "image"
 * }
 *
 * @example
 * // Generate image URL
 * import { urlFor } from '@/lib/image'
 * const url = urlFor(image).width(800).url()
 */
export type SanityImage = {
  asset: {
    _ref: string;
    _type: 'reference';
  };
  _type: 'image';
};

/**
 * Printing service content type
 *
 * @typedef {Object} Service
 * @property {string} _id - Unique document ID
 * @property {"service"} _type - Document type (always "service")
 * @property {string} title - Service name (e.g., "Banner Printing")
 * @property {string} [description] - Optional service description
 * @property {SanityImage} [image] - Optional service image
 * @property {number} priority - Sort order (lower = higher priority)
 * @property {readonly string[]} [filters] - Optional filter tags
 * @property {string} [hoverId] - Optional hover state identifier
 *
 * @description
 * Represents a printing service offered by the business.
 *
 * **Required Fields**:
 * - `_id`: Unique identifier
 * - `_type`: Always "service"
 * - `title`: Display name
 * - `priority`: Sort order
 *
 * **Optional Fields**:
 * - `description`: Detailed service info
 * - `image`: Service preview image
 * - `filters`: Tags for filtering
 * - `hoverId`: For interactive states
 *
 * @example
 * // Example service object
 * const service: Service = {
 *   _id: "service-banner-printing",
 *   _type: "service",
 *   title: "Banner Printing",
 *   description: "High-quality vinyl banners in all sizes",
 *   image: { asset: { _ref: "image-abc123...", _type: "reference" }, _type: "image" },
 *   priority: 1
 * }
=======
 * Sanity CMS Type Definitions
 *
 * TypeScript interfaces for Sanity CMS data structures.
 * These types are used throughout the application for type safety.
 */

/**
 * SanityImage
 *
 * Represents a Sanity image reference.
 * The `_ref` is a unique identifier pointing to an image asset in Sanity.
 *
 * Usage: Passed to `urlFor()` to generate optimized image URLs
 */
export type SanityImage = {asset: {_ref: string}}

/**
 * Service
 *
 * Represents a single printing service offered by the company.
 *
 * @property _id - Unique Sanity document ID
 * @property title - Service name (required)
 * @property description - Service description text (optional)
 * @property image - Sanity image reference (optional)
 * @property priority - Sort order in the services grid (lower = first)
 * @property filters - Category filter tags (optional array)
 * @property hoverId - Identifier for hover/animation states (optional)
>>>>>>> 85ce64d4
 */
export type Service = {
  _id: string;
  _type: 'service';
  title: string;
  description?: string;
  image?: SanityImage;
  priority: number;
  filters?: readonly string[];
  hoverId?: string;
};

/**
<<<<<<< HEAD
 * Portfolio work sample content type
 *
 * @typedef {Object} PortfolioItem
 * @property {string} _id - Unique document ID
 * @property {"portfolioItem"} _type - Document type (always "portfolioItem")
 * @property {string} title - Portfolio item title
 * @property {string} [description] - Optional item description
 * @property {SanityImage} [image] - Portfolio image
 * @property {string} [link] - Optional external link (client website)
 * @property {string} [category] - Category name (e.g., "Banners", "Business Cards")
 * @property {number} priority - Sort order (lower = featured first)
 * @property {readonly string[]} [categorySlugs] - Category slug array for filtering
 * @property {string} [hoverId] - Optional hover state identifier
 *
 * @description
 * Represents a completed print project showcased in the portfolio.
 *
 * **Required Fields**:
 * - `_id`: Unique identifier
 * - `_type`: Always "portfolioItem"
 * - `title`: Project name
 * - `priority`: Display order
 *
 * **Optional Fields**:
 * - `description`: Project details
 * - `image`: Main portfolio image
 * - `link`: Client website URL
 * - `category`: For filtering (e.g., "Banners")
 * - `categorySlugs`: Array of slugs
 * - `hoverId`: For interactions
 *
 * @example
 * // Example portfolio item
 * const item: PortfolioItem = {
 *   _id: "portfolio-wedding-banners",
 *   _type: "portfolioItem",
 *   title: "Wedding Banner Set",
 *   description: "Custom designed wedding banners for Smith-Johnson wedding",
 *   image: { asset: { _ref: "image-xyz789...", _type: "reference" }, _type: "image" },
 *   category: "Banners",
 *   priority: 5
 * }
 */
export type PortfolioItem = {
  _id: string;
  _type: 'portfolioItem';
  title: string;
  description?: string;
  image?: SanityImage;
  link?: string;
  category?: string;
  priority: number;
  categorySlugs?: readonly string[];
  hoverId?: string;
};

/**
 * ═══════════════════════════════════════════════════════════════════════════
 * Utility Types
 * ═══════════════════════════════════════════════════════════════════════════
 */

/**
 * Image URL string type alias
 *
 * @typedef {string} ImageUrl
 *
 * @description
 * Represents a fully-qualified image URL string.
 * Used for clarity when functions return image URLs.
 *
 * @example
 * function getImageUrl(image: SanityImage): ImageUrl {
 *   return urlFor(image).url()
 * }
 */
export type ImageUrl = string;

/**
 * Generic API response wrapper
 *
 * @template T - Type of data being returned
 * @typedef {Object} ApiResponse
 * @property {T|null} data - Response data (null if loading or error)
 * @property {boolean} loading - Loading state indicator
 * @property {Error|null} error - Error object if request failed
 *
 * @description
 * Standard structure for API responses with loading/error states.
 *
 * @example
 * async function fetchData(): Promise<ApiResponse<Service[]>> {
 *   try {
 *     const data = await sanity.fetch(Q_SERVICES)
 *     return { data, loading: false, error: null }
 *   } catch (error) {
 *     return { data: null, loading: false, error: error as Error }
 *   }
 * }
 */
export type ApiResponse<T> = {
  data: T | null;
  loading: boolean;
  error: Error | null;
};

/**
 * Common component props interface
 *
 * @interface BaseComponentProps
 * @property {string} [className] - Optional CSS class names
 * @property {string} [data-testid] - Optional test ID for testing
 *
 * @description
 * Base props that most components accept.
 * Extend this interface for component-specific props.
 *
 * @example
 * interface ButtonProps extends BaseComponentProps {
 *   variant?: 'primary' | 'secondary'
 *   onClick?: () => void
 * }
 *
 * function Button({ className, 'data-testid': testId, variant, onClick }: ButtonProps) {
 *   return (
 *     <button
 *       className={cn('btn', `btn-${variant}`, className)}
 *       data-testid={testId}
 *       onClick={onClick}
 *     />
 *   )
 * }
 */
export interface BaseComponentProps {
  className?: string;
  'data-testid'?: string;
}

/**
 * Hook return type for data fetching
 *
 * @template T - Type of items in the data array
 * @typedef {Object} UseDataResult
 * @property {T[]} data - Array of fetched items (empty during loading/error)
 * @property {boolean} loading - Whether data is currently being fetched
 * @property {Error|null} error - Error object if fetch failed, null otherwise
 *
 * @description
 * Standard return type for custom data-fetching hooks.
 * Used by usePortfolio, useServices, etc.
 *
 * @example
 * function usePortfolio(): UseDataResult<PortfolioItem> {
 *   const [data, setData] = useState<PortfolioItem[]>([])
 *   const [loading, setLoading] = useState(true)
 *   const [error, setError] = useState<Error | null>(null)
 *
 *   // ... fetch logic
 *
 *   return { data, loading, error }
 * }
 *
 * @example
 * // Usage in component
 * function PortfolioSection() {
 *   const { data: items, loading, error } = usePortfolio()
 *
 *   if (loading) return <Spinner />
 *   if (error) return <Error message={error.message} />
 *   return <Grid items={items} />
 * }
 */
export type UseDataResult<T> = {
  data: T[];
  loading: boolean;
  error: Error | null;
};
=======
 * PortfolioItem
 *
 * Represents a completed printing project in the portfolio.
 *
 * @property _id - Unique Sanity document ID
 * @property title - Project title (required)
 * @property description - Project description/details (optional)
 * @property image - Sanity image reference (optional)
 * @property link - External project URL or reference (optional)
 * @property category - Category name for filtering (e.g., "Branding", "Print") (optional)
 * @property priority - Sort order in the portfolio grid (lower = first)
 * @property categorySlugs - URL-friendly category identifiers for filtering (optional array)
 * @property hoverId - Identifier for hover/animation states (optional)
 */
export type PortfolioItem = {
  _id: string
  title: string
  description?: string
  image?: SanityImage
  link?: string
  category?: string
  priority: number
  categorySlugs?: string[]
  hoverId?: string
}
>>>>>>> 85ce64d4
<|MERGE_RESOLUTION|>--- conflicted
+++ resolved
@@ -1,367 +1,56 @@
 /**
-<<<<<<< HEAD
- * ═══════════════════════════════════════════════════════════════════════════
  * CMS Type Definitions - Sanity Content Types
- * ═══════════════════════════════════════════════════════════════════════════
  *
- * @fileoverview TypeScript type definitions for content fetched from Sanity CMS.
- * Provides type safety and IntelliSense for portfolio items, services, and utilities.
- *
- * @description
- * This file defines the shape of data from Sanity CMS:
- *
- * **Content Types**:
- * - `SanityImage`: Image reference structure
- * - `Service`: Printing service schema
- * - `PortfolioItem`: Portfolio work sample schema
- *
- * **Utility Types**:
- * - `ImageUrl`: String alias for image URLs
- * - `ApiResponse<T>`: Generic API response wrapper
- * - `BaseComponentProps`: Common component props
- * - `UseDataResult<T>`: Hook return type for data fetching
- *
- * **Type Safety Benefits**:
- * - IntelliSense autocomplete for CMS fields
- * - Compile-time error checking
- * - Prevents typos in field names
- * - Documents expected data structure
- * - Refactoring support (rename fields safely)
- *
- * **Sanity Integration**:
- * - Matches schema defined in sanity.config.ts
- * - Used with GROQ queries from cms/queries.ts
- * - Compatible with Sanity image URL builder
- *
- * @module types/cms
- * @see {@link SanityImage} for image reference structure
- * @see {@link Service} for service content type
- * @see {@link PortfolioItem} for portfolio content type
+ * Centralized TypeScript types used across the app for Sanity CMS content.
  */
 
-/**
- * Sanity image reference type
- *
- * @typedef {Object} SanityImage
- * @property {Object} asset - Image asset reference
- * @property {string} asset._ref - Asset ID (e.g., "image-abc123-1920x1080-jpg")
- * @property {"reference"} asset._type - Always "reference" for asset links
- * @property {"image"} _type - Always "image" for image fields
- *
- * @description
- * Represents an image stored in Sanity CMS.
- *
- * **Structure**:
- * - Nested object with asset reference
- * - `_ref` contains unique asset ID
- * - Used with `urlFor()` to generate image URLs
- *
- * @example
- * // Example Sanity image object
- * const image: SanityImage = {
- *   asset: {
- *     _ref: "image-abc123def456-1920x1080-jpg",
- *     _type: "reference"
- *   },
- *   _type: "image"
- * }
- *
- * @example
- * // Generate image URL
- * import { urlFor } from '@/lib/image'
- * const url = urlFor(image).width(800).url()
- */
 export type SanityImage = {
   asset: {
-    _ref: string;
-    _type: 'reference';
-  };
-  _type: 'image';
-};
-
-/**
- * Printing service content type
- *
- * @typedef {Object} Service
- * @property {string} _id - Unique document ID
- * @property {"service"} _type - Document type (always "service")
- * @property {string} title - Service name (e.g., "Banner Printing")
- * @property {string} [description] - Optional service description
- * @property {SanityImage} [image] - Optional service image
- * @property {number} priority - Sort order (lower = higher priority)
- * @property {readonly string[]} [filters] - Optional filter tags
- * @property {string} [hoverId] - Optional hover state identifier
- *
- * @description
- * Represents a printing service offered by the business.
- *
- * **Required Fields**:
- * - `_id`: Unique identifier
- * - `_type`: Always "service"
- * - `title`: Display name
- * - `priority`: Sort order
- *
- * **Optional Fields**:
- * - `description`: Detailed service info
- * - `image`: Service preview image
- * - `filters`: Tags for filtering
- * - `hoverId`: For interactive states
- *
- * @example
- * // Example service object
- * const service: Service = {
- *   _id: "service-banner-printing",
- *   _type: "service",
- *   title: "Banner Printing",
- *   description: "High-quality vinyl banners in all sizes",
- *   image: { asset: { _ref: "image-abc123...", _type: "reference" }, _type: "image" },
- *   priority: 1
- * }
-=======
- * Sanity CMS Type Definitions
- *
- * TypeScript interfaces for Sanity CMS data structures.
- * These types are used throughout the application for type safety.
- */
-
-/**
- * SanityImage
- *
- * Represents a Sanity image reference.
- * The `_ref` is a unique identifier pointing to an image asset in Sanity.
- *
- * Usage: Passed to `urlFor()` to generate optimized image URLs
- */
-export type SanityImage = {asset: {_ref: string}}
-
-/**
- * Service
- *
- * Represents a single printing service offered by the company.
- *
- * @property _id - Unique Sanity document ID
- * @property title - Service name (required)
- * @property description - Service description text (optional)
- * @property image - Sanity image reference (optional)
- * @property priority - Sort order in the services grid (lower = first)
- * @property filters - Category filter tags (optional array)
- * @property hoverId - Identifier for hover/animation states (optional)
->>>>>>> 85ce64d4
- */
-export type Service = {
-  _id: string;
-  _type: 'service';
-  title: string;
-  description?: string;
-  image?: SanityImage;
-  priority: number;
-  filters?: readonly string[];
-  hoverId?: string;
-};
-
-/**
-<<<<<<< HEAD
- * Portfolio work sample content type
- *
- * @typedef {Object} PortfolioItem
- * @property {string} _id - Unique document ID
- * @property {"portfolioItem"} _type - Document type (always "portfolioItem")
- * @property {string} title - Portfolio item title
- * @property {string} [description] - Optional item description
- * @property {SanityImage} [image] - Portfolio image
- * @property {string} [link] - Optional external link (client website)
- * @property {string} [category] - Category name (e.g., "Banners", "Business Cards")
- * @property {number} priority - Sort order (lower = featured first)
- * @property {readonly string[]} [categorySlugs] - Category slug array for filtering
- * @property {string} [hoverId] - Optional hover state identifier
- *
- * @description
- * Represents a completed print project showcased in the portfolio.
- *
- * **Required Fields**:
- * - `_id`: Unique identifier
- * - `_type`: Always "portfolioItem"
- * - `title`: Project name
- * - `priority`: Display order
- *
- * **Optional Fields**:
- * - `description`: Project details
- * - `image`: Main portfolio image
- * - `link`: Client website URL
- * - `category`: For filtering (e.g., "Banners")
- * - `categorySlugs`: Array of slugs
- * - `hoverId`: For interactions
- *
- * @example
- * // Example portfolio item
- * const item: PortfolioItem = {
- *   _id: "portfolio-wedding-banners",
- *   _type: "portfolioItem",
- *   title: "Wedding Banner Set",
- *   description: "Custom designed wedding banners for Smith-Johnson wedding",
- *   image: { asset: { _ref: "image-xyz789...", _type: "reference" }, _type: "image" },
- *   category: "Banners",
- *   priority: 5
- * }
- */
-export type PortfolioItem = {
-  _id: string;
-  _type: 'portfolioItem';
-  title: string;
-  description?: string;
-  image?: SanityImage;
-  link?: string;
-  category?: string;
-  priority: number;
-  categorySlugs?: readonly string[];
-  hoverId?: string;
-};
-
-/**
- * ═══════════════════════════════════════════════════════════════════════════
- * Utility Types
- * ═══════════════════════════════════════════════════════════════════════════
- */
-
-/**
- * Image URL string type alias
- *
- * @typedef {string} ImageUrl
- *
- * @description
- * Represents a fully-qualified image URL string.
- * Used for clarity when functions return image URLs.
- *
- * @example
- * function getImageUrl(image: SanityImage): ImageUrl {
- *   return urlFor(image).url()
- * }
- */
-export type ImageUrl = string;
-
-/**
- * Generic API response wrapper
- *
- * @template T - Type of data being returned
- * @typedef {Object} ApiResponse
- * @property {T|null} data - Response data (null if loading or error)
- * @property {boolean} loading - Loading state indicator
- * @property {Error|null} error - Error object if request failed
- *
- * @description
- * Standard structure for API responses with loading/error states.
- *
- * @example
- * async function fetchData(): Promise<ApiResponse<Service[]>> {
- *   try {
- *     const data = await sanity.fetch(Q_SERVICES)
- *     return { data, loading: false, error: null }
- *   } catch (error) {
- *     return { data: null, loading: false, error: error as Error }
- *   }
- * }
- */
-export type ApiResponse<T> = {
-  data: T | null;
-  loading: boolean;
-  error: Error | null;
-};
-
-/**
- * Common component props interface
- *
- * @interface BaseComponentProps
- * @property {string} [className] - Optional CSS class names
- * @property {string} [data-testid] - Optional test ID for testing
- *
- * @description
- * Base props that most components accept.
- * Extend this interface for component-specific props.
- *
- * @example
- * interface ButtonProps extends BaseComponentProps {
- *   variant?: 'primary' | 'secondary'
- *   onClick?: () => void
- * }
- *
- * function Button({ className, 'data-testid': testId, variant, onClick }: ButtonProps) {
- *   return (
- *     <button
- *       className={cn('btn', `btn-${variant}`, className)}
- *       data-testid={testId}
- *       onClick={onClick}
- *     />
- *   )
- * }
- */
-export interface BaseComponentProps {
-  className?: string;
-  'data-testid'?: string;
+    _ref: string
+    _type?: 'reference'
+  }
+  _type?: 'image'
 }
 
-/**
- * Hook return type for data fetching
- *
- * @template T - Type of items in the data array
- * @typedef {Object} UseDataResult
- * @property {T[]} data - Array of fetched items (empty during loading/error)
- * @property {boolean} loading - Whether data is currently being fetched
- * @property {Error|null} error - Error object if fetch failed, null otherwise
- *
- * @description
- * Standard return type for custom data-fetching hooks.
- * Used by usePortfolio, useServices, etc.
- *
- * @example
- * function usePortfolio(): UseDataResult<PortfolioItem> {
- *   const [data, setData] = useState<PortfolioItem[]>([])
- *   const [loading, setLoading] = useState(true)
- *   const [error, setError] = useState<Error | null>(null)
- *
- *   // ... fetch logic
- *
- *   return { data, loading, error }
- * }
- *
- * @example
- * // Usage in component
- * function PortfolioSection() {
- *   const { data: items, loading, error } = usePortfolio()
- *
- *   if (loading) return <Spinner />
- *   if (error) return <Error message={error.message} />
- *   return <Grid items={items} />
- * }
- */
-export type UseDataResult<T> = {
-  data: T[];
-  loading: boolean;
-  error: Error | null;
-};
-=======
- * PortfolioItem
- *
- * Represents a completed printing project in the portfolio.
- *
- * @property _id - Unique Sanity document ID
- * @property title - Project title (required)
- * @property description - Project description/details (optional)
- * @property image - Sanity image reference (optional)
- * @property link - External project URL or reference (optional)
- * @property category - Category name for filtering (e.g., "Branding", "Print") (optional)
- * @property priority - Sort order in the portfolio grid (lower = first)
- * @property categorySlugs - URL-friendly category identifiers for filtering (optional array)
- * @property hoverId - Identifier for hover/animation states (optional)
- */
+export type Service = {
+  _id: string
+  _type: 'service'
+  title: string
+  description?: string
+  image?: SanityImage
+  priority: number
+  filters?: readonly string[]
+  hoverId?: string
+}
+
 export type PortfolioItem = {
   _id: string
+  _type: 'portfolioItem'
   title: string
   description?: string
   image?: SanityImage
   link?: string
   category?: string
   priority: number
-  categorySlugs?: string[]
+  categorySlugs?: readonly string[]
   hoverId?: string
 }
->>>>>>> 85ce64d4
+
+export type ImageUrl = string
+
+export type ApiResponse<T> = {
+  data: T | null
+  loading: boolean
+  error: Error | null
+}
+
+export interface BaseComponentProps {
+  className?: string
+  'data-testid'?: string
+}
+
+export type UseDataResult<T> = {
+  data: T[]
+  loading: boolean
+  error: Error | null
+}