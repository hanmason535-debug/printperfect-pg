/**
 * ═══════════════════════════════════════════════════════════════════════════
 * Sanity Client - CMS Connection & Configuration
 * ═══════════════════════════════════════════════════════════════════════════
 *
 * @fileoverview Sanity CMS client configuration for fetching portfolio items,
 * services, and other content from the headless CMS.
 *
 * @description
 * This file exports a configured Sanity client instance used throughout the app:
 *
 * **Configuration**:
 * - Project ID: Unique identifier for Sanity project (from env var)
 * - Dataset: Content environment (production/staging, defaults to 'production')
 * - API Version: '2024-03-11' (latest stable API version)
 * - CDN: Enabled for faster content delivery
 *
 * **Environment Variables Required**:
 * - `VITE_SANITY_PROJECT_ID`: Your Sanity project ID (required)
 * - `VITE_SANITY_DATASET`: Dataset name (optional, defaults to 'production')
 * - `VITE_SANITY_API_VERSION`: API version (optional, defaults to '2024-03-11')
 *
 * **CDN Benefits**:
 * - Cached responses for faster load times
 * - Global edge network for low latency
 * - Automatically purged when content updates
 * - Free tier includes generous CDN usage
 *
 * **Usage**:
 * ```typescript
 * import { sanity, urlFor } from '@/lib/sanity'
 *
 * // Fetch data using GROQ query
 * const posts = await sanity.fetch('*[_type == "post"]')
 *
 * // Build image URLs with transformations
 * const imageUrl = urlFor(image).width(800).height(600).url()
 * ```
 *
 * **API Version**:
 * - Using '2024-03-11' for latest stable features
 * - Locks API behavior to prevent breaking changes
 * - Update when you want to adopt newer Sanity features
 *
 * **Security**:
 * - No API token required for public read access
 * - Project ID is safe to expose in client-side code
 * - Dataset is also safe to expose (no sensitive data)
 *
 * @module lib/sanity
 * @see {@link https://www.sanity.io/docs/js-client} Sanity Client Documentation
 * @see {@link https://www.sanity.io/docs/query-cheat-sheet} GROQ Query Reference
 */

<<<<<<< HEAD
import { createClient } from '@sanity/client';
import imageUrlBuilder from '@sanity/image-url';
import type { SanityImageSource } from '@sanity/image-url/lib/types/types';

// ─── Environment Configuration ────────────────────────────────────────────

const projectId = import.meta.env.VITE_SANITY_PROJECT_ID;
const dataset = import.meta.env.VITE_SANITY_DATASET || 'production';
const apiVersion = import.meta.env.VITE_SANITY_API_VERSION || '2024-03-11';

// ─── Validation ───────────────────────────────────────────────────────────

if (!projectId) {
  throw new Error('Missing VITE_SANITY_PROJECT_ID environment variable.');
}

if (!dataset) {
  throw new Error('Missing VITE_SANITY_DATASET environment variable.');
}

// ─── Client Instance ──────────────────────────────────────────────────────

/**
 * Sanity CMS client instance
 *
 * @constant {SanityClient} sanity
 * @description
 * Configured client for querying Sanity content.
 *
 * Features:
 * - CDN-enabled for performance
 * - Production dataset by default
 * - Latest stable API version (2024-03-11)
 * - No authentication needed (public read)
 *
 * @example
 * // Fetch all portfolio items
 * const items = await sanity.fetch('*[_type == "portfolioItem"]')
 *
 * @example
 * // Fetch with parameters
 * const service = await sanity.fetch(
 *   '*[_type == "service" && slug.current == $slug][0]',
 *   { slug: 'banner-printing' }
 * )
=======
/**
 * Sanity Client Configuration
 *
 * Initializes the Sanity CMS client with environment variables.
 * Used throughout the app to fetch content (services, portfolio items, etc.)
 *
 * Configuration:
 * - `projectId`: Sanity project ID (from env: VITE_SANITY_PROJECT_ID)
 * - `dataset`: Sanity dataset name (from env: VITE_SANITY_DATASET, default: 'production')
 * - `apiVersion`: Sanity API version (pinned to '2023-10-01' for stability)
 * - `useCdn`: Enable CDN caching for faster query responses
>>>>>>> 85ce64d4
 */
export const sanity = createClient({
  projectId,
  dataset,
  apiVersion,
  useCdn: true,
});

// ─── Image URL Builder ────────────────────────────────────────────────────

const builder = imageUrlBuilder(sanity);

/**
 * Build image URLs from Sanity image sources
 *
 * @function urlFor
 * @param {SanityImageSource | undefined} source - Sanity image reference
 * @returns {ImageUrlBuilder} Builder for generating image URLs with transformations
 *
 * @description
 * Helper function to build optimized image URLs from Sanity image assets.
 * Supports all Sanity image transformations (width, height, crop, format, etc.)
 *
 * **Transformations**:
 * - `.width(800)` - Resize to specific width
 * - `.height(600)` - Resize to specific height
 * - `.format('webp')` - Convert format
 * - `.quality(80)` - Set quality (1-100)
 * - `.fit('crop')` - Crop mode
 * - `.auto('format')` - Auto format selection
 *
 * @example
 * // Basic usage
 * const url = urlFor(service.image).url()
 *
 * @example
 * // With transformations
 * const url = urlFor(item.image)
 *   .width(800)
 *   .height(600)
 *   .format('webp')
 *   .quality(85)
 *   .url()
 *
 * @example
 * // Responsive images
 * const srcset = [
 *   urlFor(image).width(400).url() + ' 400w',
 *   urlFor(image).width(800).url() + ' 800w',
 *   urlFor(image).width(1200).url() + ' 1200w',
 * ].join(', ')
 *
 * @throws {Error} If source is undefined or invalid
 */
export function urlFor(source: SanityImageSource | undefined) {
  if (!source) {
    throw new Error('Cannot build image URL without a valid Sanity image source.');
  }
  return builder.image(source);
}

// ─── Exports ──────────────────────────────────────────────────────────────

<<<<<<< HEAD
export default sanity;
=======
export default sanity
>>>>>>> 85ce64d4
<|MERGE_RESOLUTION|>--- conflicted
+++ resolved
@@ -1,181 +1,29 @@
-/**
- * ═══════════════════════════════════════════════════════════════════════════
- * Sanity Client - CMS Connection & Configuration
- * ═══════════════════════════════════════════════════════════════════════════
- *
- * @fileoverview Sanity CMS client configuration for fetching portfolio items,
- * services, and other content from the headless CMS.
- *
- * @description
- * This file exports a configured Sanity client instance used throughout the app:
- *
- * **Configuration**:
- * - Project ID: Unique identifier for Sanity project (from env var)
- * - Dataset: Content environment (production/staging, defaults to 'production')
- * - API Version: '2024-03-11' (latest stable API version)
- * - CDN: Enabled for faster content delivery
- *
- * **Environment Variables Required**:
- * - `VITE_SANITY_PROJECT_ID`: Your Sanity project ID (required)
- * - `VITE_SANITY_DATASET`: Dataset name (optional, defaults to 'production')
- * - `VITE_SANITY_API_VERSION`: API version (optional, defaults to '2024-03-11')
- *
- * **CDN Benefits**:
- * - Cached responses for faster load times
- * - Global edge network for low latency
- * - Automatically purged when content updates
- * - Free tier includes generous CDN usage
- *
- * **Usage**:
- * ```typescript
- * import { sanity, urlFor } from '@/lib/sanity'
- *
- * // Fetch data using GROQ query
- * const posts = await sanity.fetch('*[_type == "post"]')
- *
- * // Build image URLs with transformations
- * const imageUrl = urlFor(image).width(800).height(600).url()
- * ```
- *
- * **API Version**:
- * - Using '2024-03-11' for latest stable features
- * - Locks API behavior to prevent breaking changes
- * - Update when you want to adopt newer Sanity features
- *
- * **Security**:
- * - No API token required for public read access
- * - Project ID is safe to expose in client-side code
- * - Dataset is also safe to expose (no sensitive data)
- *
- * @module lib/sanity
- * @see {@link https://www.sanity.io/docs/js-client} Sanity Client Documentation
- * @see {@link https://www.sanity.io/docs/query-cheat-sheet} GROQ Query Reference
- */
+import { createClient } from '@sanity/client'
+import imageUrlBuilder from '@sanity/image-url'
+import type { SanityImageSource } from '@sanity/image-url/lib/types/types'
 
-<<<<<<< HEAD
-import { createClient } from '@sanity/client';
-import imageUrlBuilder from '@sanity/image-url';
-import type { SanityImageSource } from '@sanity/image-url/lib/types/types';
-
-// ─── Environment Configuration ────────────────────────────────────────────
-
-const projectId = import.meta.env.VITE_SANITY_PROJECT_ID;
-const dataset = import.meta.env.VITE_SANITY_DATASET || 'production';
-const apiVersion = import.meta.env.VITE_SANITY_API_VERSION || '2024-03-11';
-
-// ─── Validation ───────────────────────────────────────────────────────────
+const projectId = import.meta.env.VITE_SANITY_PROJECT_ID
+const dataset = import.meta.env.VITE_SANITY_DATASET || 'production'
+const apiVersion = import.meta.env.VITE_SANITY_API_VERSION || '2024-03-11'
 
 if (!projectId) {
-  throw new Error('Missing VITE_SANITY_PROJECT_ID environment variable.');
+  throw new Error('Missing VITE_SANITY_PROJECT_ID environment variable.')
 }
 
-if (!dataset) {
-  throw new Error('Missing VITE_SANITY_DATASET environment variable.');
-}
-
-// ─── Client Instance ──────────────────────────────────────────────────────
-
-/**
- * Sanity CMS client instance
- *
- * @constant {SanityClient} sanity
- * @description
- * Configured client for querying Sanity content.
- *
- * Features:
- * - CDN-enabled for performance
- * - Production dataset by default
- * - Latest stable API version (2024-03-11)
- * - No authentication needed (public read)
- *
- * @example
- * // Fetch all portfolio items
- * const items = await sanity.fetch('*[_type == "portfolioItem"]')
- *
- * @example
- * // Fetch with parameters
- * const service = await sanity.fetch(
- *   '*[_type == "service" && slug.current == $slug][0]',
- *   { slug: 'banner-printing' }
- * )
-=======
-/**
- * Sanity Client Configuration
- *
- * Initializes the Sanity CMS client with environment variables.
- * Used throughout the app to fetch content (services, portfolio items, etc.)
- *
- * Configuration:
- * - `projectId`: Sanity project ID (from env: VITE_SANITY_PROJECT_ID)
- * - `dataset`: Sanity dataset name (from env: VITE_SANITY_DATASET, default: 'production')
- * - `apiVersion`: Sanity API version (pinned to '2023-10-01' for stability)
- * - `useCdn`: Enable CDN caching for faster query responses
->>>>>>> 85ce64d4
- */
 export const sanity = createClient({
   projectId,
   dataset,
   apiVersion,
   useCdn: true,
-});
+})
 
-// ─── Image URL Builder ────────────────────────────────────────────────────
+const builder = imageUrlBuilder(sanity)
 
-const builder = imageUrlBuilder(sanity);
-
-/**
- * Build image URLs from Sanity image sources
- *
- * @function urlFor
- * @param {SanityImageSource | undefined} source - Sanity image reference
- * @returns {ImageUrlBuilder} Builder for generating image URLs with transformations
- *
- * @description
- * Helper function to build optimized image URLs from Sanity image assets.
- * Supports all Sanity image transformations (width, height, crop, format, etc.)
- *
- * **Transformations**:
- * - `.width(800)` - Resize to specific width
- * - `.height(600)` - Resize to specific height
- * - `.format('webp')` - Convert format
- * - `.quality(80)` - Set quality (1-100)
- * - `.fit('crop')` - Crop mode
- * - `.auto('format')` - Auto format selection
- *
- * @example
- * // Basic usage
- * const url = urlFor(service.image).url()
- *
- * @example
- * // With transformations
- * const url = urlFor(item.image)
- *   .width(800)
- *   .height(600)
- *   .format('webp')
- *   .quality(85)
- *   .url()
- *
- * @example
- * // Responsive images
- * const srcset = [
- *   urlFor(image).width(400).url() + ' 400w',
- *   urlFor(image).width(800).url() + ' 800w',
- *   urlFor(image).width(1200).url() + ' 1200w',
- * ].join(', ')
- *
- * @throws {Error} If source is undefined or invalid
- */
 export function urlFor(source: SanityImageSource | undefined) {
   if (!source) {
-    throw new Error('Cannot build image URL without a valid Sanity image source.');
+    throw new Error('Cannot build image URL without a valid Sanity image source.')
   }
-  return builder.image(source);
+  return builder.image(source)
 }
 
-// ─── Exports ──────────────────────────────────────────────────────────────
-
-<<<<<<< HEAD
-export default sanity;
-=======
-export default sanity
->>>>>>> 85ce64d4
+export default sanity