# ═══════════════════════════════════════════════════════════════════════════
# Deploy Workflow - GitHub Pages Deployment Pipeline
# ═══════════════════════════════════════════════════════════════════════════
#
# Purpose: Build and deploy production site to GitHub Pages
#
# Triggers:
#   - Every push to main branch (automatic)
#   - Manual trigger via GitHub UI (workflow_dispatch)
#
# Jobs:
#   1. Build - Compile optimized production bundle
#   2. Deploy - Publish to GitHub Pages
#
# Environment Variables:
#   - VITE_SANITY_PROJECT_ID: Sanity CMS project ID
#   - VITE_SANITY_DATASET: Sanity dataset ('production')
#   - VITE_PUBLIC_BASE: Base URL path (/{repo-name}/)
#
# Deployment:
#   - Target: GitHub Pages (https://{user}.github.io/{repo}/)
#   - Environment: github-pages
#   - Base path: Auto-configured from repo name
#
# Concurrency:
#   - Only one deployment at a time
#   - Newer deployments cancel in-progress ones
#
# Permissions:
#   - contents: read (checkout code)
#   - pages: write (deploy to Pages)
#   - id-token: write (OIDC authentication)
#
# Success Criteria:
#   - Production build completes
#   - dist/ directory is not empty
#   - GitHub Pages deployment succeeds
#
# ═══════════════════════════════════════════════════════════════════════════

name: Deploy (Vite + GitHub Pages)

on:
  push:
    branches: [ main ]
  workflow_dispatch:

permissions:
  contents: read
  pages: write
  id-token: write

concurrency:
  group: pages
  cancel-in-progress: true

jobs:
  build:
    name: Build for Production
    runs-on: ubuntu-latest
    steps:
      - uses: actions/checkout@v4

      - name: Setup Node
        uses: actions/setup-node@v4
        with:
          node-version: 20
          cache: npm

      - name: Install dependencies
        run: npm ci

<<<<<<< HEAD
      - name: Build production bundle
=======
      - name: Typecheck
        run: npm run typecheck

      - name: Run tests (with coverage)
        run: npm run test:coverage

      - name: Build
>>>>>>> 85ce64d4
        env:
          VITE_SANITY_PROJECT_ID: ${{ secrets.VITE_SANITY_PROJECT_ID || '' }}
          VITE_SANITY_DATASET: ${{ secrets.VITE_SANITY_DATASET || 'production' }}
          VITE_PUBLIC_BASE: /${{ github.event.repository.name }}/
        run: npm run build

      - name: Verify build output
        run: |
          if [ ! -d "dist" ] || [ -z "$(ls -A dist)" ]; then
            echo "::error::Build failed or produced empty dist directory"
            exit 1
          fi
          echo "Build successful ✓"

      - name: Upload artifact
        uses: actions/upload-pages-artifact@v4
        with:
          path: dist

  deploy:
    name: Deploy to GitHub Pages
    environment:
      name: github-pages
      url: ${{ steps.deployment.outputs.page_url }}
    runs-on: ubuntu-latest
    needs: build
    steps:
      - name: Deploy to GitHub Pages
        id: deployment
        uses: actions/deploy-pages@v4<|MERGE_RESOLUTION|>--- conflicted
+++ resolved
@@ -1,43 +1,3 @@
-# ═══════════════════════════════════════════════════════════════════════════
-# Deploy Workflow - GitHub Pages Deployment Pipeline
-# ═══════════════════════════════════════════════════════════════════════════
-#
-# Purpose: Build and deploy production site to GitHub Pages
-#
-# Triggers:
-#   - Every push to main branch (automatic)
-#   - Manual trigger via GitHub UI (workflow_dispatch)
-#
-# Jobs:
-#   1. Build - Compile optimized production bundle
-#   2. Deploy - Publish to GitHub Pages
-#
-# Environment Variables:
-#   - VITE_SANITY_PROJECT_ID: Sanity CMS project ID
-#   - VITE_SANITY_DATASET: Sanity dataset ('production')
-#   - VITE_PUBLIC_BASE: Base URL path (/{repo-name}/)
-#
-# Deployment:
-#   - Target: GitHub Pages (https://{user}.github.io/{repo}/)
-#   - Environment: github-pages
-#   - Base path: Auto-configured from repo name
-#
-# Concurrency:
-#   - Only one deployment at a time
-#   - Newer deployments cancel in-progress ones
-#
-# Permissions:
-#   - contents: read (checkout code)
-#   - pages: write (deploy to Pages)
-#   - id-token: write (OIDC authentication)
-#
-# Success Criteria:
-#   - Production build completes
-#   - dist/ directory is not empty
-#   - GitHub Pages deployment succeeds
-#
-# ═══════════════════════════════════════════════════════════════════════════
-
 name: Deploy (Vite + GitHub Pages)
 
 on:
@@ -56,23 +16,18 @@
 
 jobs:
   build:
-    name: Build for Production
     runs-on: ubuntu-latest
     steps:
       - uses: actions/checkout@v4
 
-      - name: Setup Node
-        uses: actions/setup-node@v4
+      - uses: actions/setup-node@v4
         with:
           node-version: 20
           cache: npm
 
-      - name: Install dependencies
+      - name: Install
         run: npm ci
 
-<<<<<<< HEAD
-      - name: Build production bundle
-=======
       - name: Typecheck
         run: npm run typecheck
 
@@ -80,28 +35,18 @@
         run: npm run test:coverage
 
       - name: Build
->>>>>>> 85ce64d4
         env:
-          VITE_SANITY_PROJECT_ID: ${{ secrets.VITE_SANITY_PROJECT_ID || '' }}
-          VITE_SANITY_DATASET: ${{ secrets.VITE_SANITY_DATASET || 'production' }}
+          VITE_SANITY_PROJECT_ID: ${{ secrets.VITE_SANITY_PROJECT_ID }}
+          VITE_SANITY_DATASET: ${{ secrets.VITE_SANITY_DATASET }}
           VITE_PUBLIC_BASE: /${{ github.event.repository.name }}/
         run: npm run build
 
-      - name: Verify build output
-        run: |
-          if [ ! -d "dist" ] || [ -z "$(ls -A dist)" ]; then
-            echo "::error::Build failed or produced empty dist directory"
-            exit 1
-          fi
-          echo "Build successful ✓"
-
-      - name: Upload artifact
-        uses: actions/upload-pages-artifact@v4
+      - name: Upload artifact (dist)
+        uses: actions/upload-pages-artifact@v3
         with:
           path: dist
 
   deploy:
-    name: Deploy to GitHub Pages
     environment:
       name: github-pages
       url: ${{ steps.deployment.outputs.page_url }}
