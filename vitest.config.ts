--- conflicted
+++ resolved
@@ -14,10 +14,6 @@
     coverage: {
       provider: 'v8',
       include: ['src/components/**/*.tsx'],
-<<<<<<< HEAD
-      exclude: ['tests/e2e/**', '**/node_modules/**', '**/dist/**', 'src/components/ui/**'],
-      reporter: ['text', 'html'],
-=======
       reporter: ['text', 'json', 'html', 'lcov'],
       exclude: [
         'tests/e2e/**',
@@ -28,20 +24,13 @@
         'src/components/ui/**',
         '**/dist/**'
       ],
->>>>>>> a1cefb53
       thresholds: {
         lines: 80,
         functions: 80,
         branches: 80,
-<<<<<<< HEAD
-        statements: 80
-      }
-    }
-=======
         statements: 80,
       },
     },
->>>>>>> a1cefb53
   },
   resolve: {
     alias: {
