--- conflicted
+++ resolved
@@ -1,101 +1,34 @@
 /**
  * Application Constants
  *
- * Centralized configuration for:
- * - Contact information (phone, email, address, business hours)
- * - Social media links
- * - Company metadata
- *
- * All constants are marked as `const` to ensure immutability at compile time.
+ * Centralized configuration for app-wide values used across components and hooks.
  */
 
-/**
- * CONTACT
- *
- * Business contact details used throughout the application.
- *
- * - `phone`: Full phone number with country code (for tel: links)
- * - `phoneDisplay`: Formatted phone number for UI display
- * - `phoneRaw`: Phone number without + or formatting (for WhatsApp URLs)
- * - `address`: Business address split into 3 lines
- * - `mapsUrl`: Google Maps link to business location
- * - `businessHours`: Operating hours for weekdays and Sunday
- */
-export const CONTACT = {
-  phone: '+919377476343',
-  phoneDisplay: '+91 9377 476 343',
-  phoneRaw: '919377476343',
-  email: 'parasgph@gmail.com',
-  address: {
-    line1: '2, Chandrika Chamber, Mirzapur Rd,',
-    line2: 'Opposite Jansatta Karyalay, Mirzapur,',
-    line3: 'Ahmedabad, Gujarat 380001',
-  },
-  mapsUrl: 'https://maps.app.goo.gl/yt63M1mqnfSYL9he8',
-  businessHours: {
-    weekdays: 'Mon – Sat: 9 AM – 7 PM',
-    sunday: 'Sunday: Closed',
-  },
+export const PERFORMANCE = {
+  // Lazy loading thresholds
+  lazyLoadThreshold: '50px',
+
+  // Respect reduced motion when available (safe check for SSR)
+  reducedMotion:
+    typeof window !== 'undefined' && typeof window.matchMedia === 'function'
+      ? window.matchMedia('(prefers-reduced-motion: reduce)').matches
+      : false,
+
+  // Debounce/Throttle timings (ms)
+  scrollDebounce: 100,
+  resizeDebounce: 200,
+  searchDebounce: 300,
 } as const;
 
-/**
- * SOCIAL_MEDIA
- *
- * Social media profile links.
- * Currently set to '#' placeholders - update with actual profile URLs.
- */
-export const SOCIAL_MEDIA = {
-  facebook: '#',
-  instagram: '#',
-  linkedin: '#',
-} as const;
-
-/**
- * COMPANY
- *
- * Company metadata for branding and footer information.
- *
- * - `name`: Official company name
- * - `tagline`: Short brand tagline
- * - `foundedYear`: Year the company was established
- * - `description`: Brief company description
- */
-export const COMPANY = {
-  name: 'Paras Graphics',
-  tagline: 'Premium Printing',
-  foundedYear: 1997,
-  description: 'Your trusted print partner in Ahmedabad for premium quality and fast turnarounds.',
-} as const;
-
-<<<<<<< HEAD
-/**
- * Performance Configuration
- */
-export const PERFORMANCE = {
-  // Lazy loading thresholds
-  lazyLoadThreshold: '50px', // Distance before lazy loading triggers
-
-  // Animation settings
-  reducedMotion: window.matchMedia('(prefers-reduced-motion: reduce)').matches,
-
-  // Debounce/Throttle timings
-  scrollDebounce: 100, // ms
-  resizeDebounce: 200, // ms
-  searchDebounce: 300, // ms
-} as const;
-
-/**
- * UI Configuration
- */
 export const UI = {
   // Display limits
-  initialServicesDisplay: 9, // 3x3 grid
-  initialPortfolioDisplay: 12, // 4x3 grid
+  initialServicesDisplay: 9,
+  initialPortfolioDisplay: 12,
   maxPortfolioItems: 50,
 
   // Animation durations
-  transitionDuration: 300, // ms
-  toastDuration: 4000, // ms
+  transitionDuration: 300,
+  toastDuration: 4000,
 
   // Breakpoints (matching Tailwind)
   breakpoints: {
@@ -107,11 +40,7 @@
   },
 } as const;
 
-/**
- * API Configuration
- */
 export const API = {
-  // Sanity CMS
   sanityProjectId: import.meta.env.VITE_SANITY_PROJECT_ID || '',
   sanityDataset: import.meta.env.VITE_SANITY_DATASET || 'production',
   sanityApiVersion: '2024-01-01',
@@ -120,5 +49,37 @@
   cacheTime: 1000 * 60 * 10, // 10 minutes
   staleTime: 1000 * 60 * 5, // 5 minutes
 } as const;
-=======
->>>>>>> 85ce64d4
+
+export const CONTACT = {
+  phoneRaw: import.meta.env.VITE_CONTACT_PHONE_RAW || '+919999999999',
+  phone: import.meta.env.VITE_CONTACT_PHONE || '+91-99999-99999',
+  phoneDisplay: import.meta.env.VITE_CONTACT_PHONE_DISPLAY || '+91 99999 99999',
+  email: import.meta.env.VITE_CONTACT_EMAIL || 'info@parasgraphics.example',
+  mapsUrl:
+    import.meta.env.VITE_CONTACT_MAPS_URL ||
+    'https://www.google.com/maps/place/Paras+Graphics/',
+  address: {
+    line1: '2, Chandrika Chamber, Mirzapur Rd',
+    line2: 'Mirzapur, Ahmedabad',
+    line3: 'Gujarat 380001',
+  },
+  businessHours: {
+    weekdays: 'Mon - Sat: 9:00 AM - 7:00 PM',
+    sunday: 'Sun: Closed',
+  },
+} as const;
+
+export const SOCIAL_MEDIA = {
+  facebook: import.meta.env.VITE_SOCIAL_FB || 'https://facebook.com/parasgraphics',
+  instagram: import.meta.env.VITE_SOCIAL_IG || 'https://instagram.com/parasgraphics',
+  linkedin: import.meta.env.VITE_SOCIAL_LI || 'https://linkedin.com/company/parasgraphics',
+} as const;
+
+export const COMPANY = {
+  name: import.meta.env.VITE_COMPANY_NAME || 'Paras Graphics',
+  tagline: import.meta.env.VITE_COMPANY_TAGLINE || 'Print Perfect',
+  description:
+    import.meta.env.VITE_COMPANY_DESC ||
+    'Paras Graphics provides high-quality printing services for businesses and individuals.',
+  foundedYear: import.meta.env.VITE_COMPANY_FOUNDED || 2015,
+} as const;