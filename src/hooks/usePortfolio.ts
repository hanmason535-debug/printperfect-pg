--- conflicted
+++ resolved
@@ -19,37 +19,16 @@
  * @returns Array of PortfolioItem objects, or empty array if fetch fails or component is not mounted
  */
 export function usePortfolio() {
-<<<<<<< HEAD
   return useQuery<PortfolioItem[], Error>({
     queryKey: ['portfolio'],
     queryFn: async () => {
       try {
-        const items = await sanity.fetch<PortfolioItem[]>(Q_PORTFOLIO);
-        return items;
+        const items = await sanity.fetch<PortfolioItem[]>(Q_PORTFOLIO)
+        return items
       } catch (error) {
-        console.error('[usePortfolio] Failed to fetch portfolio:', error);
-        throw error instanceof Error ? error : new Error('Failed to fetch portfolio');
+        console.error('[usePortfolio] Failed to fetch portfolio:', error)
+        throw error instanceof Error ? error : new Error('Failed to fetch portfolio')
       }
     },
-  });
-=======
-  const [data, setData] = useState<PortfolioItem[]>([])
-
-  useEffect(() => {
-    sanity.fetch(Q_PORTFOLIO)
-      .then((result) => {
-        if (Array.isArray(result)) {
-          setData(result)
-        } else {
-          setData([])
-        }
-      })
-      .catch((e) => {
-        if (import.meta.env.DEV) console.error('[portfolio] sanity.fetch failed:', e)
-        setData([])
-      })
-  }, [])
-
-  return data
->>>>>>> 85ce64d4
+  })
 }