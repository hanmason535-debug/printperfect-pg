--- conflicted
+++ resolved
@@ -1,373 +1,115 @@
-<<<<<<< HEAD
-/**
- * ═══════════════════════════════════════════════════════════════════════════
- * Lightbox Component Tests
- * ═══════════════════════════════════════════════════════════════════════════
- *
- * @fileoverview Unit tests for the Lightbox component.
- * Tests image viewing, keyboard navigation, accessibility, and edge cases.
- *
- * @description
- * **Test Coverage**:
- * - ✅ Opens and displays portfolio items
- * - ✅ Keyboard navigation (←/→ arrows, Escape)
- * - ✅ Button navigation (prev/next)
- * - ✅ Wrap-around navigation (first ↔ last)
- * - ✅ Close interactions (Escape, backdrop click, X button)
- * - ✅ Empty items array handling
- * - ✅ Focus trap and accessibility
- * - ✅ Control positioning (CSS classes)
- *
- * **Mocked Dependencies**:
- * - `@/lib/image`: urlFor() returns mock URL builder
- * - `framer-motion`: useReducedMotion() returns false (animations enabled)
- *
- * **Test Utilities**:
- * - render: Render component to virtual DOM
- * - screen: Query rendered elements
- * - fireEvent: Trigger DOM events (keyDown, click)
- * - userEvent: Simulate real user interactions
- * - waitFor: Wait for async state updates
- *
- * @module components/Lightbox.test
- * @see {@link Lightbox} Component under test
- */
-=======
 import { render, screen, fireEvent, waitFor } from '@testing-library/react'
+import userEvent from '@testing-library/user-event'
 import Lightbox from './Lightbox'
-import { vi } from 'vitest'
-import type { PortfolioItem } from '@/types/cms'
+import { vi, describe, it, expect, beforeEach } from 'vitest'
 
-vi.mock('@/lib/image', () => ({
-  urlFor: vi.fn().mockReturnValue({
-    width: vi.fn().mockReturnThis(),
-    format: vi.fn().mockReturnThis(),
-    url: vi.fn().mockReturnValue('https://example.com/image.webp')
-  })
-}))
->>>>>>> 85ce64d4
-
-import { render, screen, fireEvent, waitFor } from '@testing-library/react';
-import userEvent from '@testing-library/user-event';
-import Lightbox from './Lightbox';
-import { vi, describe, it, expect, beforeEach } from 'vitest';
-
-/**
- * Mock @/lib/image module
- *
- * @description
- * Replaces Sanity image URL builder with a mock that:
- * - Returns chainable methods (width, height, fit, etc.)
- * - Always returns the same URL: 'https://example.com/image.jpg'
- * - Prevents actual network requests in tests
- *
- * **Why Mock This?**
- * - Tests don't need real image URLs
- * - Prevents Sanity API calls during tests
- * - Makes tests faster and more reliable
- * - Isolates component logic from image processing
- */
 vi.mock('@/lib/image', () => {
   class MockBuilder {
     width() {
-      return this;
+      return this
     }
     height() {
-      return this;
+      return this
     }
     fit() {
-      return this;
+      return this
     }
     format() {
-      return this;
+      return this
     }
     quality() {
-      return this;
+      return this
     }
     url() {
-      return 'https://example.com/image.jpg';
+      return 'https://example.com/image.jpg'
     }
   }
   return {
     urlFor: vi.fn(() => new MockBuilder()),
-  };
-});
+  }
+})
 
-/**
- * Mock framer-motion module
- *
- * @description
- * Mocks useReducedMotion hook to test both animation paths:
- * - Default: false (animations enabled)
- * - Can override in specific tests for reduced motion
- *
- * **Why Mock This?**
- * - Control animation behavior in tests
- * - Test reduced-motion accessibility path
- * - Prevent animation timing issues in tests
- */
 vi.mock('framer-motion', async () => {
-  const actual = await vi.importActual('framer-motion');
+  const actual = await vi.importActual('framer-motion')
   return {
     ...actual,
-    useReducedMotion: vi.fn(() => false), // Default to no reduced motion in tests
-  };
-});
+    useReducedMotion: vi.fn(() => false),
+  }
+})
 
-/**
- * Mock portfolio items for testing
- *
- * @constant {PortfolioItem[]} items
- *
- * @description
- * Three test items with different titles (A, B, C) for testing:
- * - Navigation between items
- * - Wrap-around behavior (C → A, A → C)
- * - Item display
- */
 const items = [
-<<<<<<< HEAD
   {
     _id: '1',
     title: 'A',
     description: 'da',
     image: { asset: { _ref: 'image-a' } },
-    priority: 1,
-    category: 'Test',
-    categorySlugs: [] as string[],
-    link: '',
-    hoverId: null as any,
   },
   {
     _id: '2',
     title: 'B',
     description: 'db',
     image: { asset: { _ref: 'image-b' } },
-    priority: 2,
-    category: 'Test',
-    categorySlugs: [] as string[],
-    link: '',
-    hoverId: null as any,
   },
   {
     _id: '3',
     title: 'C',
     description: 'dc',
     image: { asset: { _ref: 'image-c' } },
-    priority: 3,
-    category: 'Test',
-    categorySlugs: [] as string[],
-    link: '',
-    hoverId: null as any,
   },
-] as any;
+] as any
 
 describe('Lightbox', () => {
   beforeEach(() => {
-    vi.clearAllMocks();
-  });
-
-  /**
-   * Test: Basic functionality - open, display, navigate
-   *
-   * @description
-   * Verifies:
-   * - Lightbox renders when open=true
-   * - Initial item displays correctly (Item A at index 0)
-   * - Next button navigates forward (A → B)
-   * - Prev button navigates backward (B → A)
-   */
-  it('opens, displays content, and navigates correctly', async () => {
-    const onOpenChange = vi.fn();
-    render(<Lightbox open={true} onOpenChange={onOpenChange} items={items} startIndex={0} />);
-
-    // Check initial content
-    expect(screen.getByTestId('lightbox')).toBeInTheDocument();
-    expect(screen.getByRole('dialog', { name: 'A' })).toBeInTheDocument();
-
-    // Navigate next
-    await userEvent.click(screen.getByTestId('lightbox-next'));
-    await waitFor(() => {
-      expect(screen.getByRole('dialog', { name: 'B' })).toBeInTheDocument();
-    });
-
-    // Navigate prev
-    await userEvent.click(screen.getByTestId('lightbox-prev'));
-    await waitFor(() => {
-      expect(screen.getByRole('dialog', { name: 'A' })).toBeInTheDocument();
-    });
-  });
-
-  /**
-   * Test: Close interactions
-   *
-   * @description
-   * Verifies:
-   * - Escape key triggers onOpenChange(false)
-   * - Backdrop click triggers onOpenChange(false)
-   * - Component properly communicates close intent
-   */
-  it('closes on escape key and backdrop click', async () => {
-    const onOpenChange = vi.fn();
-    render(<Lightbox open={true} onOpenChange={onOpenChange} items={items} startIndex={0} />);
-
-    // Escape key
-    fireEvent.keyDown(window, { key: 'Escape' });
-    expect(onOpenChange).toHaveBeenCalledWith(false);
-
-    // Backdrop click
-    // The backdrop is the first div inside the lightbox container
-    await userEvent.click(screen.getByTestId('lightbox').querySelector('div:first-child')!);
-    expect(onOpenChange).toHaveBeenCalledWith(false); // Backdrop click should also close (false)
-  });
-
-  /**
-   * Test: Keyboard navigation
-   *
-   * @description
-   * Verifies:
-   * - ArrowRight navigates to next item (B → C)
-   * - ArrowLeft navigates to previous item (C → B)
-   * - Focus trap keeps keyboard events within lightbox
-   */
-  it('traps focus and handles keyboard navigation', async () => {
-    const onOpenChange = vi.fn();
-    render(<Lightbox open={true} onOpenChange={onOpenChange} items={items} startIndex={1} />);
-
-    // Arrow right
-    fireEvent.keyDown(window, { key: 'ArrowRight' });
-    await waitFor(() => {
-      expect(screen.getByRole('dialog', { name: 'C' })).toBeInTheDocument();
-    });
-
-    // Arrow left
-    fireEvent.keyDown(window, { key: 'ArrowLeft' });
-    await waitFor(() => {
-      expect(screen.getByRole('dialog', { name: 'B' })).toBeInTheDocument();
-    });
-  });
-
-  /**
-   * Test: Control positioning
-   *
-   * @description
-   * Verifies CSS classes for button positioning:
-   * - Close button: top-right (top-5 right-5)
-   * - Prev button: left-center (left-6 top-1/2)
-   * - Next button: right-center (right-6 top-1/2)
-   */
-  it('renders controls in the correct positions', () => {
-    render(<Lightbox open={true} onOpenChange={() => {}} items={items} startIndex={0} />);
-
-    const closeBtn = screen.getByTestId('lightbox-close');
-    const prevBtn = screen.getByTestId('lightbox-prev');
-    const nextBtn = screen.getByTestId('lightbox-next');
-
-    expect(closeBtn).toHaveClass('top-5 right-5');
-    expect(prevBtn).toHaveClass('left-6 top-1/2');
-    expect(nextBtn).toHaveClass('right-6 top-1/2');
-  });
-
-  /**
-   * Test: DialogContent renders without errors
-   *
-   * @description
-   * Verifies:
-   * - Lightbox element exists in DOM
-   * - Element is a proper HTMLDivElement
-   * - No focus trap configuration errors
-   */
-  it('ensures DialogContent renders properly without focus trap errors', () => {
-    const onOpenChange = vi.fn();
-    const { container } = render(
-      <Lightbox open={true} onOpenChange={onOpenChange} items={items} startIndex={0} />
-    );
-
-    // Get the lightbox element
-    const lightboxEl = screen.getByTestId('lightbox');
-    expect(lightboxEl).toBeDefined();
-    expect(lightboxEl instanceof HTMLDivElement).toBe(true);
-  });
-
-  /**
-   * Test: Empty items array handling
-   *
-   * @description
-   * Verifies:
-   * - Component gracefully handles empty items array
-   * - No rendering when items.length === 0
-   * - No crash or errors thrown
-   */
-  it('handles empty items array without crashing', () => {
-    const onOpenChange = vi.fn();
-    const { container } = render(
-      <Lightbox open={true} onOpenChange={onOpenChange} items={[]} startIndex={0} />
-    );
-
-    // Should not render anything if items is empty
-    expect(screen.queryByTestId('lightbox')).not.toBeInTheDocument();
-  });
-
-  /**
-   * Test: Wrap-around navigation
-   *
-   * @description
-   * Verifies circular navigation:
-   * - From last item (C), next wraps to first (A)
-   * - From first item (A), prev wraps to last (C)
-   * - Provides seamless infinite scrolling UX
-   */
-  it('cycles through items correctly with wrap-around', async () => {
-    const onOpenChange = vi.fn();
-    render(<Lightbox open={true} onOpenChange={onOpenChange} items={items} startIndex={2} />);
-
-    // At last item, next should wrap to first
-    await userEvent.click(screen.getByTestId('lightbox-next'));
-    await waitFor(() => {
-      expect(screen.getByRole('dialog', { name: 'A' })).toBeInTheDocument();
-    });
-
-    // At first item, prev should wrap to last
-    await userEvent.click(screen.getByTestId('lightbox-prev'));
-    await waitFor(() => {
-      expect(screen.getByRole('dialog', { name: 'C' })).toBeInTheDocument();
-    });
-  });
-});
-=======
-  { _id: '1', title: 'A', description: 'da', image: { asset: { _ref: 'image-a-2000x3000-jpg' } } },
-  { _id: '2', title: 'B', description: 'db', image: { asset: { _ref: 'image-b-2000x3000-jpg' } } }
-] as PortfolioItem[]
-
-test('opens, shows title/desc, arrows navigate, esc closes', async () => {
-  const onOpenChange = vi.fn()
-  render(<Lightbox open={true} onOpenChange={onOpenChange} items={items} startIndex={0} />)
-
-  // Wait for the lightbox to be visible
-  await waitFor(() => {
-    expect(screen.getByTestId('lightbox-stage')).toBeVisible()
+    vi.clearAllMocks()
   })
 
-  // Heading shows current title (h3)
-  expect(screen.getByRole('heading', { name: 'A', level: 3 })).toBeInTheDocument()
+  it('opens, displays content, and navigates correctly', async () => {
+    const onOpenChange = vi.fn()
+    render(<Lightbox open={true} onOpenChange={onOpenChange} items={items} startIndex={0} />)
 
-  // next via data-testid
-  fireEvent.click(screen.getByTestId('lightbox-next'))
-  await waitFor(() => {
-    // The dialog's accessible name updates to the new title
-    expect(screen.getByRole('dialog', { name: 'B' })).toBeInTheDocument()
-    expect(screen.getByRole('heading', { name: 'B', level: 3 })).toBeInTheDocument()
+    expect(screen.getByTestId('lightbox')).toBeInTheDocument()
+    expect(screen.getByRole('dialog', { name: 'A' })).toBeInTheDocument()
+
+    await userEvent.click(screen.getByTestId('lightbox-next'))
+    await waitFor(() => {
+      expect(screen.getByRole('dialog', { name: 'B' })).toBeInTheDocument()
+    })
+
+    await userEvent.click(screen.getByTestId('lightbox-prev'))
+    await waitFor(() => {
+      expect(screen.getByRole('dialog', { name: 'A' })).toBeInTheDocument()
+    })
   })
 
-  // prev via data-testid
-  fireEvent.click(screen.getByTestId('lightbox-prev'))
-  await waitFor(() => {
-    expect(screen.getByRole('dialog', { name: 'A' })).toBeInTheDocument()
-    expect(screen.getByRole('heading', { name: 'A', level: 3 })).toBeInTheDocument()
+  it('closes on escape key and backdrop click', async () => {
+    const onOpenChange = vi.fn()
+    render(<Lightbox open={true} onOpenChange={onOpenChange} items={items} startIndex={0} />)
+
+    fireEvent.keyDown(window, { key: 'Escape' })
+    expect(onOpenChange).toHaveBeenCalledWith(false)
+
+    await userEvent.click(screen.getByTestId('lightbox').querySelector('div:first-child')!)
+    expect(onOpenChange).toHaveBeenCalledWith(false)
   })
 
-  // esc
-  fireEvent.keyDown(document.body, { key: 'Escape' })
-  expect(onOpenChange).toHaveBeenCalledWith(false)
-})
->>>>>>> 85ce64d4
+  it('traps focus and handles keyboard navigation', async () => {
+    const onOpenChange = vi.fn()
+    render(<Lightbox open={true} onOpenChange={onOpenChange} items={items} startIndex={1} />)
+
+    fireEvent.keyDown(window, { key: 'ArrowRight' })
+    await waitFor(() => {
+      expect(screen.getByRole('dialog', { name: 'C' })).toBeInTheDocument()
+    })
+
+    fireEvent.keyDown(window, { key: 'ArrowLeft' })
+    await waitFor(() => {
+      expect(screen.getByRole('dialog', { name: 'B' })).toBeInTheDocument()
+    })
+  })
+
+  it('handles empty items array without crashing', () => {
+    const onOpenChange = vi.fn()
+    render(<Lightbox open={true} onOpenChange={onOpenChange} items={[]} startIndex={0} />)
+    expect(screen.queryByTestId('lightbox')).not.toBeInTheDocument()
+  })
+})