--- conflicted
+++ resolved
@@ -31,7 +31,6 @@
  * @see {@link https://reactrouter.com/} React Router Documentation
  */
 
-<<<<<<< HEAD
 import { Toaster } from '@/components/ui/toaster';
 import { Toaster as Sonner } from '@/components/ui/sonner';
 import { TooltipProvider } from '@/components/ui/tooltip';
@@ -39,23 +38,7 @@
 import { BrowserRouter, Routes, Route } from 'react-router-dom';
 import { ErrorBoundary } from '@/components/ErrorBoundary';
 import { lazy, Suspense } from 'react';
-=======
-/**
- * App
- *
- * Root application component that sets up all global providers and routing.
- *
- * Features:
- * - QueryClientProvider: React Query for server state management (can be used for data fetching)
- * - TooltipProvider: Context provider for UI tooltips
- * - Toaster components: Toast notifications (two variants - default and Sonner)
- * - BrowserRouter: Client-side routing with React Router v6
- * - Routes: "/" → Index page, "*" → NotFound page (404)
- *
- * Note: Add custom routes ABOVE the catch-all "*" route to ensure proper matching order.
- */
-const queryClient = new QueryClient();
->>>>>>> 85ce64d4
+
 
 // ─── Lazy-Loaded Route Components ────────────────────────────────────────────
 
