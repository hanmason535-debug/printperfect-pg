--- conflicted
+++ resolved
@@ -74,20 +74,10 @@
  * @see {@link https://github.com/sanity-io/image-url} Image URL Builder API
  */
 
-<<<<<<< HEAD
 import imageUrlBuilder from '@sanity/image-url';
 import { sanity } from './sanity';
 
-/**
- * Image URL builder instance configured with Sanity client
- *
- * @constant {ImageUrlBuilder} builder
- * @private
- * @description
- * Creates an image URL builder instance connected to the Sanity client.
- * Used internally by the `urlFor` function.
- */
-const builder = imageUrlBuilder(sanity);
+// Image URL builder instance will be created below before export
 
 /**
  * Generate optimized Sanity image URL with transformation options
@@ -151,23 +141,6 @@
  *   .url()}
  * />
  */
-export const urlFor = (src: any) => builder.image(src);
-=======
-// Initialize Sanity image URL builder with the configured client
-const builder = imageUrlBuilder(sanity)
+const builder = imageUrlBuilder(sanity);
 
-/**
- * urlFor
- *
- * Builds optimized image URLs from Sanity image references with chainable builder methods.
- * 
- * Usage:
- * ```
- * urlFor(imageRef).width(800).height(600).fit('crop').url()
- * ```
- *
- * @param src - Sanity image object (typically from CMS query result)
- * @returns ImageUrlBuilder instance with chainable methods (width, height, fit, format, quality, url, etc.)
- */
-export const urlFor = (src: any) => builder.image(src)
->>>>>>> 85ce64d4
+export const urlFor = (src: any) => builder.image(src);