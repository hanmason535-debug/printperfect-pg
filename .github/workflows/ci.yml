<<<<<<< HEAD
# ═══════════════════════════════════════════════════════════════════════════
# CI Workflow - Continuous Integration Pipeline
# ═══════════════════════════════════════════════════════════════════════════
#
# Purpose: Validate code quality on every push and pull request
#
# Triggers:
#   - Every pull request (from any branch)
#   - Every push to main branch
#
# Jobs:
#   1. Lint - Check code style (ESLint)
#   2. Type check - Verify TypeScript types
#   3. Test - Run unit tests with Vitest
#   4. Build - Compile production bundle
#   5. Upload artifacts - Store build output for 7 days
#
# Environment Variables:
#   - VITE_SANITY_PROJECT_ID: Sanity CMS project ID (from secrets)
#   - VITE_SANITY_DATASET: Sanity dataset name (defaults to 'production')
#
# Success Criteria:
#   - All linting rules pass
#   - No TypeScript errors
#   - All tests pass
#   - Production build completes successfully
#
# Artifacts:
#   - dist/ folder uploaded for inspection
#   - Retained for 7 days
#   - Named: dist-{node-version}
#
# ═══════════════════════════════════════════════════════════════════════════

name: CI (build, lint, typecheck, test)
=======
name: CI
>>>>>>> 85ce64d4

on:
  push:
    branches: [ main ]
  pull_request:
    branches: [ main ]

permissions:
  contents: read

jobs:
  node:
    name: Node CI
    runs-on: ubuntu-latest
    strategy:
      matrix:
        node-version: [18]
    steps:
      - name: Checkout
        uses: actions/checkout@v4

      - name: Setup Node
        uses: actions/setup-node@v4
        with:
          node-version: ${{ matrix.node-version }}
          cache: 'npm'

      - name: Install dependencies
        run: npm ci

<<<<<<< HEAD
      - name: Lint
        run: npm run lint

      - name: Type check
        run: npm run typecheck

      - name: Run tests
        env:
          VITE_SANITY_PROJECT_ID: ${{ secrets.VITE_SANITY_PROJECT_ID || 'test-project-id' }}
          VITE_SANITY_DATASET: ${{ secrets.VITE_SANITY_DATASET || 'production' }}
        run: npm run test -- --run
=======
      - name: Typecheck
        run: npm run typecheck
        env:
          CI: true

      - name: Run unit tests (vitest)
        run: npm run test -- --run --reporter verbose
        env:
          CI: true
>>>>>>> 85ce64d4

      - name: Build
        run: npm run build
        env:
<<<<<<< HEAD
          VITE_SANITY_PROJECT_ID: ${{ secrets.VITE_SANITY_PROJECT_ID || '' }}
          VITE_SANITY_DATASET: ${{ secrets.VITE_SANITY_DATASET || 'production' }}
        run: npm run build
      
      - name: Upload build artifacts
        if: success()
        uses: actions/upload-artifact@v4
        with:
          name: dist-${{ matrix.node-version }}
          path: dist/
          retention-days: 7
=======
          CI: true

      - name: Upload coverage (optional)
        if: always()
        uses: actions/upload-artifact@v4
        with:
          name: coverage
          path: coverage
>>>>>>> 85ce64d4
<|MERGE_RESOLUTION|>--- conflicted
+++ resolved
@@ -1,42 +1,4 @@
-<<<<<<< HEAD
-# ═══════════════════════════════════════════════════════════════════════════
-# CI Workflow - Continuous Integration Pipeline
-# ═══════════════════════════════════════════════════════════════════════════
-#
-# Purpose: Validate code quality on every push and pull request
-#
-# Triggers:
-#   - Every pull request (from any branch)
-#   - Every push to main branch
-#
-# Jobs:
-#   1. Lint - Check code style (ESLint)
-#   2. Type check - Verify TypeScript types
-#   3. Test - Run unit tests with Vitest
-#   4. Build - Compile production bundle
-#   5. Upload artifacts - Store build output for 7 days
-#
-# Environment Variables:
-#   - VITE_SANITY_PROJECT_ID: Sanity CMS project ID (from secrets)
-#   - VITE_SANITY_DATASET: Sanity dataset name (defaults to 'production')
-#
-# Success Criteria:
-#   - All linting rules pass
-#   - No TypeScript errors
-#   - All tests pass
-#   - Production build completes successfully
-#
-# Artifacts:
-#   - dist/ folder uploaded for inspection
-#   - Retained for 7 days
-#   - Named: dist-{node-version}
-#
-# ═══════════════════════════════════════════════════════════════════════════
-
-name: CI (build, lint, typecheck, test)
-=======
 name: CI
->>>>>>> 85ce64d4
 
 on:
   push:
@@ -67,19 +29,6 @@
       - name: Install dependencies
         run: npm ci
 
-<<<<<<< HEAD
-      - name: Lint
-        run: npm run lint
-
-      - name: Type check
-        run: npm run typecheck
-
-      - name: Run tests
-        env:
-          VITE_SANITY_PROJECT_ID: ${{ secrets.VITE_SANITY_PROJECT_ID || 'test-project-id' }}
-          VITE_SANITY_DATASET: ${{ secrets.VITE_SANITY_DATASET || 'production' }}
-        run: npm run test -- --run
-=======
       - name: Typecheck
         run: npm run typecheck
         env:
@@ -89,24 +38,10 @@
         run: npm run test -- --run --reporter verbose
         env:
           CI: true
->>>>>>> 85ce64d4
 
       - name: Build
         run: npm run build
         env:
-<<<<<<< HEAD
-          VITE_SANITY_PROJECT_ID: ${{ secrets.VITE_SANITY_PROJECT_ID || '' }}
-          VITE_SANITY_DATASET: ${{ secrets.VITE_SANITY_DATASET || 'production' }}
-        run: npm run build
-      
-      - name: Upload build artifacts
-        if: success()
-        uses: actions/upload-artifact@v4
-        with:
-          name: dist-${{ matrix.node-version }}
-          path: dist/
-          retention-days: 7
-=======
           CI: true
 
       - name: Upload coverage (optional)
@@ -114,5 +49,4 @@
         uses: actions/upload-artifact@v4
         with:
           name: coverage
-          path: coverage
->>>>>>> 85ce64d4
+          path: coverage