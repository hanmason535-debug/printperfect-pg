--- conflicted
+++ resolved
@@ -33,18 +33,6 @@
 
       - name: Run tests (with coverage)
         run: npm run test:coverage
-<<<<<<< HEAD
-
-      - name: Inject Sanity env vars
-        run: |
-          echo "VITE_SANITY_PROJECT_ID=${{ secrets.VITE_SANITY_PROJECT_ID }}" >> $GITHUB_ENV
-          echo "VITE_SANITY_DATASET=${{ secrets.VITE_SANITY_DATASET }}" >> $GITHUB_ENV
-          echo "VITE_PUBLIC_BASE=/${{ github.event.repository.name }}/" >> $GITHUB_ENV
-
-      - name: Build
-        run: npm run build
-
-=======
 
       - name: Build
         env:
@@ -53,7 +41,6 @@
           VITE_PUBLIC_BASE: /${{ github.event.repository.name }}/
         run: npm run build
 
->>>>>>> a1cefb53
       - name: Upload artifact (dist)
         uses: actions/upload-pages-artifact@v3
         with:
