/**
<<<<<<< HEAD
 * ═══════════════════════════════════════════════════════════════════════════
 * Application Entry Point - PrintPerfect-PG
 * ═══════════════════════════════════════════════════════════════════════════
 *
 * @fileoverview Main entry point for the React application. Initializes the
 * React root, renders the App component, and sets up performance monitoring.
 *
 * @description
 * This file is the first JavaScript executed when the application loads.
 * It performs the following initialization tasks:
 *
 * 1. Creates the React root using the new React 18 createRoot API
 * 2. Renders the root App component into the DOM
 * 3. Imports global styles (Tailwind CSS)
 * 4. Initializes web vitals reporting in development mode
 *
 * The React 18 createRoot API enables:
 * - Concurrent rendering features
 * - Automatic batching of state updates
 * - Better error boundaries
 * - Suspense for data fetching
 *
 * @see {@link https://react.dev/reference/react-dom/client/createRoot} React 18 createRoot
 * @see {@link https://web.dev/vitals/} Web Vitals Documentation
 */

import { createRoot } from 'react-dom/client';
import { QueryClient, QueryClientProvider } from '@tanstack/react-query';
import App from './App.tsx';
import './index.css';
import { reportWebVitals } from '@/lib/performance';

// ─── React Query Configuration ───────────────────────────────────────────────

// Create a QueryClient with optimized defaults for CMS data
const queryClient = new QueryClient({
  defaultOptions: {
    queries: {
      // Stale time: Data is fresh for 5 minutes (CMS content changes infrequently)
      staleTime: 5 * 60 * 1000,
      // Cache time: Keep unused data in cache for 10 minutes
      gcTime: 10 * 60 * 1000,
      // Retry failed requests 3 times with exponential backoff
      retry: 3,
      // Refetch on window focus for fresh data when user returns to tab
      refetchOnWindowFocus: true,
      // Don't refetch on reconnect (staleTime handles freshness)
      refetchOnReconnect: false,
    },
  },
});

// ─── React Root Initialization ───────────────────────────────────────────────

// Get the root DOM element where React will mount
// The non-null assertion (!) is safe because this element is guaranteed to exist in index.html
const rootElement = document.getElementById('root')!;

// Create React 18 root and render the App component with React Query provider
// This uses React 18's concurrent rendering features for better performance
createRoot(rootElement).render(
  <QueryClientProvider client={queryClient}>
    <App />
  </QueryClientProvider>
);

// ─── Performance Monitoring ──────────────────────────────────────────────────

// Report Core Web Vitals in development mode only
// Tracks important performance metrics like:
// - LCP (Largest Contentful Paint): Loading performance
// - FID (First Input Delay): Interactivity
// - CLS (Cumulative Layout Shift): Visual stability
// - FCP (First Contentful Paint): Perceived load speed
// - TTFB (Time to First Byte): Server response time
if (import.meta.env.DEV) {
  reportWebVitals();
}
=======
 * Application Entry Point
 *
 * Initializes React 18 with createRoot API and mounts the App component to the DOM.
 * The root element with id="root" must exist in index.html.
 *
 * Imports:
 * - App: Root application component with routing and providers
 * - index.css: Global styles (Tailwind CSS and custom CSS variables)
 */
import { createRoot } from "react-dom/client";
import App from "./App.tsx";
import "./index.css";

/**
 * Mount the React application to the DOM element with id="root".
 * The non-null assertion (!) is safe because Vite guarantees the element exists.
 */
createRoot(document.getElementById("root")!).render(<App />);
>>>>>>> 85ce64d4
<|MERGE_RESOLUTION|>--- conflicted
+++ resolved
@@ -1,100 +1,62 @@
 /**
-<<<<<<< HEAD
- * ═══════════════════════════════════════════════════════════════════════════
- * Application Entry Point - PrintPerfect-PG
- * ═══════════════════════════════════════════════════════════════════════════
+ * Application entry — combined and conflict-resolved.
  *
- * @fileoverview Main entry point for the React application. Initializes the
- * React root, renders the App component, and sets up performance monitoring.
- *
- * @description
- * This file is the first JavaScript executed when the application loads.
- * It performs the following initialization tasks:
- *
- * 1. Creates the React root using the new React 18 createRoot API
- * 2. Renders the root App component into the DOM
- * 3. Imports global styles (Tailwind CSS)
- * 4. Initializes web vitals reporting in development mode
- *
- * The React 18 createRoot API enables:
- * - Concurrent rendering features
- * - Automatic batching of state updates
- * - Better error boundaries
- * - Suspense for data fetching
- *
- * @see {@link https://react.dev/reference/react-dom/client/createRoot} React 18 createRoot
- * @see {@link https://web.dev/vitals/} Web Vitals Documentation
+ * This file initializes the React application and sets up global providers.
+ * It uses React Query for data fetching and includes a dev-only toolbar
+ * initializer (stagewise) and performance reporting.
  */
 
 import { createRoot } from 'react-dom/client';
 import { QueryClient, QueryClientProvider } from '@tanstack/react-query';
 import App from './App.tsx';
 import './index.css';
-import { reportWebVitals } from '@/lib/performance';
 
-// ─── React Query Configuration ───────────────────────────────────────────────
+// Optional dev-only stagewise toolbar (safe try/catch)
+function setupStagewiseToolbar() {
+  if (!import.meta.env.DEV) return;
+  try {
+    // Import lazily so production build doesn't include the toolbar
+    // eslint-disable-next-line @typescript-eslint/no-var-requires
+    const { initToolbar } = require('@21st-extension/toolbar');
+    initToolbar({ plugins: [] });
+  } catch (e) {
+    // Non-blocking: toolbar is purely developer convenience
+    // Keep silent to avoid noisy logs in dev if not installed
+  }
+}
 
-// Create a QueryClient with optimized defaults for CMS data
+// React Query client with sensible defaults for CMS data
 const queryClient = new QueryClient({
   defaultOptions: {
     queries: {
-      // Stale time: Data is fresh for 5 minutes (CMS content changes infrequently)
       staleTime: 5 * 60 * 1000,
-      // Cache time: Keep unused data in cache for 10 minutes
       gcTime: 10 * 60 * 1000,
-      // Retry failed requests 3 times with exponential backoff
       retry: 3,
-      // Refetch on window focus for fresh data when user returns to tab
       refetchOnWindowFocus: true,
-      // Don't refetch on reconnect (staleTime handles freshness)
       refetchOnReconnect: false,
     },
   },
 });
 
-// ─── React Root Initialization ───────────────────────────────────────────────
-
-// Get the root DOM element where React will mount
-// The non-null assertion (!) is safe because this element is guaranteed to exist in index.html
+// Mount application
 const rootElement = document.getElementById('root')!;
-
-// Create React 18 root and render the App component with React Query provider
-// This uses React 18's concurrent rendering features for better performance
 createRoot(rootElement).render(
   <QueryClientProvider client={queryClient}>
     <App />
   </QueryClientProvider>
 );
 
-// ─── Performance Monitoring ──────────────────────────────────────────────────
+// Setup dev toolbar and performance reporting after mount
+setupStagewiseToolbar();
 
-// Report Core Web Vitals in development mode only
-// Tracks important performance metrics like:
-// - LCP (Largest Contentful Paint): Loading performance
-// - FID (First Input Delay): Interactivity
-// - CLS (Cumulative Layout Shift): Visual stability
-// - FCP (First Contentful Paint): Perceived load speed
-// - TTFB (Time to First Byte): Server response time
-if (import.meta.env.DEV) {
-  reportWebVitals();
-}
-=======
- * Application Entry Point
- *
- * Initializes React 18 with createRoot API and mounts the App component to the DOM.
- * The root element with id="root" must exist in index.html.
- *
- * Imports:
- * - App: Root application component with routing and providers
- * - index.css: Global styles (Tailwind CSS and custom CSS variables)
- */
-import { createRoot } from "react-dom/client";
-import App from "./App.tsx";
-import "./index.css";
-
-/**
- * Mount the React application to the DOM element with id="root".
- * The non-null assertion (!) is safe because Vite guarantees the element exists.
- */
-createRoot(document.getElementById("root")!).render(<App />);
->>>>>>> 85ce64d4
+try {
+  // Optional performance reporter if provided
+  // Use dynamic import to avoid failing the app if file is missing
+  // eslint-disable-next-line @typescript-eslint/no-var-requires
+  const perf = require('@/lib/performance');
+  if (import.meta.env.DEV && perf && typeof perf.reportWebVitals === 'function') {
+    perf.reportWebVitals();
+  }
+} catch (e) {
+  // ignore
+}